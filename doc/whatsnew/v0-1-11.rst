Release v0.1.11 month day, year
+++++++++++++++++++++++++++++++

Changes
-------

<<<<<<< HEAD
Assignment of loads to generators in lv_connect_generators was made deterministic. Before this happened randomly leading to different lv_grids using the same input data. The network creation is now reproduceable while lv_branches were reinforced differently before. 
Should solve 
`#245 <https://github.com/openego/ding0/issues/245>`_
and at least parts of 
`#40 <https://github.com/openego/ding0/issues/40>`_.
=======
* A proper sign convention (see :ref:`sign-convention-pq`)for P,Q is introduced
  `#266 <https://github.com/openego/ding0/issues/266>`_,
  see also `PR #271 <https://github.com/openego/ding0/pull/271>`_.
>>>>>>> a65b1529
<|MERGE_RESOLUTION|>--- conflicted
+++ resolved
@@ -4,14 +4,16 @@
 Changes
 -------
 
-<<<<<<< HEAD
-Assignment of loads to generators in lv_connect_generators was made deterministic. Before this happened randomly leading to different lv_grids using the same input data. The network creation is now reproduceable while lv_branches were reinforced differently before. 
-Should solve 
-`#245 <https://github.com/openego/ding0/issues/245>`_
-and at least parts of 
-`#40 <https://github.com/openego/ding0/issues/40>`_.
-=======
+* Assignment of loads to generators in lv_connect_generators
+  was made deterministic. Before this happened randomly leading
+  to different lv_grids using the same input data. The network
+  creation is now reproduceable while lv_branches were reinforced
+  differently before. 
+  
+  Should solve 
+  `#245 <https://github.com/openego/ding0/issues/245>`_
+  and at least parts of 
+  `#40 <https://github.com/openego/ding0/issues/40>`_.
 * A proper sign convention (see :ref:`sign-convention-pq`)for P,Q is introduced
   `#266 <https://github.com/openego/ding0/issues/266>`_,
   see also `PR #271 <https://github.com/openego/ding0/pull/271>`_.
->>>>>>> a65b1529
