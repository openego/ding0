--- conflicted
+++ resolved
@@ -17,7 +17,6 @@
 * A proper sign convention (see :ref:`sign-convention-pq`) for P,Q is introduced
   `#266 <https://github.com/openego/ding0/issues/266>`_,
   see also `PR #271 <https://github.com/openego/ding0/pull/271>`_.
-<<<<<<< HEAD
   
 * Equipment table data is cleaned so that only necessary literature values are used.
 
@@ -29,7 +28,6 @@
 * Various bugfixes that come with this PR.
 
 * Reproducible labels.
-=======
 
 * Identification of critical nodes by VDE norm AR 4105 fixed. All power flows behind
   node are taken into account now. Solves
@@ -44,5 +42,4 @@
   creation of the graphs and it's corresponding routings.
 
   Test are done in grids created with oedb-extracted data and/or synthetic grids,
-  depending on the feature being tested.
->>>>>>> 8fd45b18
+  depending on the feature being tested.