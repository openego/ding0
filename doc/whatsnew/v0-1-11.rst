Release v0.1.11 month day, year
+++++++++++++++++++++++++++++++

<<<<<<< HEAD
This release includes new tests for MV-/ as well as for LV-Grids

These test verify the functionality of most of the functions in '~/core/network/grids.py'
including the creation and modification of MV and LV Grids (e.g. adding generators/transformators..)
. Focus lies on the appropriate creation of the graphs and it's corresponding routings;
Test are done in grids created with oedb-extracted data and/or synthetic grids, depending on the feature to be tested.
=======
Changes
-------

* Assignment of loads to generators in lv_connect_generators
  was made deterministic. Before this happened randomly leading
  to different lv_grids using the same input data. The network
  creation is now reproduceable while lv_branches were reinforced
  differently before. 
  
  Should solve 
  `#245 <https://github.com/openego/ding0/issues/245>`_
  and at least parts of 
  `#40 <https://github.com/openego/ding0/issues/40>`_.
* A proper sign convention (see :ref:`sign-convention-pq`)for P,Q is introduced
  `#266 <https://github.com/openego/ding0/issues/266>`_,
  see also `PR #271 <https://github.com/openego/ding0/pull/271>`_.
>>>>>>> 126b30bf
<|MERGE_RESOLUTION|>--- conflicted
+++ resolved
@@ -1,14 +1,7 @@
 Release v0.1.11 month day, year
 +++++++++++++++++++++++++++++++
 
-<<<<<<< HEAD
-This release includes new tests for MV-/ as well as for LV-Grids
 
-These test verify the functionality of most of the functions in '~/core/network/grids.py'
-including the creation and modification of MV and LV Grids (e.g. adding generators/transformators..)
-. Focus lies on the appropriate creation of the graphs and it's corresponding routings;
-Test are done in grids created with oedb-extracted data and/or synthetic grids, depending on the feature to be tested.
-=======
 Changes
 -------
 
@@ -16,13 +9,19 @@
   was made deterministic. Before this happened randomly leading
   to different lv_grids using the same input data. The network
   creation is now reproduceable while lv_branches were reinforced
-  differently before. 
-  
-  Should solve 
+  differently before.
+
+  Should solve
   `#245 <https://github.com/openego/ding0/issues/245>`_
-  and at least parts of 
+  and at least parts of
   `#40 <https://github.com/openego/ding0/issues/40>`_.
 * A proper sign convention (see :ref:`sign-convention-pq`)for P,Q is introduced
   `#266 <https://github.com/openego/ding0/issues/266>`_,
   see also `PR #271 <https://github.com/openego/ding0/pull/271>`_.
->>>>>>> 126b30bf
+
+* This release includes new tests for MV-/ as well as for LV-Grids
+
+*  These test verify the functionality of most of the functions in '~/core/network/grids.py'
+including the creation and modification of MV and LV Grids (e.g. adding generators/transformators..)
+. Focus lies on the appropriate creation of the graphs and it's corresponding routings;
+Test are done in grids created with oedb-extracted data and/or synthetic grids, depending on the feature to be tested.