<<<<<<< HEAD
# Thanks to @kangwonlee for showing how to test on travis with windows using conda
# https://github.com/kangwonlee/travis-yml-conda-posix-nt/blob/master/.travis.yml


language : shell

env:
  - CONDA_PYTHON=3.4
  - CONDA_PYTHON=3.5
  - CONDA_PYTHON=3.6
  - CONDA_PYTHON=3.7

os:
  - windows
  - linux

before_install:
  # set conda path info
  - if [[ "$TRAVIS_OS_NAME" != "windows" ]]; then
      MINICONDA_PATH=$HOME/miniconda;
      MINICONDA_SUB_PATH=$MINICONDA_PATH/bin;
      EGOIOCONFIGDIR=$HOME/.egoio;
    elif [[ "$TRAVIS_OS_NAME" == "windows" ]]; then
      MINICONDA_PATH=/c/tools/miniconda3/;
      MINICONDA_PATH_WIN=`cygpath --windows $MINICONDA_PATH`;
      MINICONDA_SUB_PATH=$MINICONDA_PATH/Scripts;
      EGOIOCONFIGDIR=$USERPROFILE/.egoio;
    fi;

  # obtain miniconda installer
  - if [[ "$TRAVIS_OS_NAME" == "linux" ]]; then
      wget https://repo.continuum.io/miniconda/Miniconda3-latest-Linux-x86_64.sh -O miniconda.sh;
    elif  [[ "$TRAVIS_OS_NAME" == "osx" ]]; then
      wget https://repo.continuum.io/miniconda/Miniconda3-latest-MacOSX-x86_64.sh -O miniconda.sh;
    fi;
  - echo "$MINICONDA_PATH"; echo "$MINICONDA_SUB_PATH";

install:
  # install miniconda
  # pip and conda will also need OpenSSL for Windows
  - if [[ "$TRAVIS_OS_NAME" != "windows" ]]; then
      bash miniconda.sh -b -p $HOME/miniconda;
    elif  [[ "$TRAVIS_OS_NAME" == "windows" ]]; then
      choco install openssl.light;
      choco install miniconda3 --params="'/AddToPath:1 /D:$MINICONDA_PATH_WIN'";
    fi;
  - export PATH="$MINICONDA_PATH:$MINICONDA_SUB_PATH:$PATH";

  # for conda version 4.4 or later
  - source $MINICONDA_PATH/etc/profile.d/conda.sh;
  - hash -r;
  - conda config --set always_yes yes --set changeps1 no;
  - conda update -q conda;
  - echo "Python $CONDA_PYTHON running on $TRAVIS_OS_NAME";
  - conda env create --name ding0_env python=$CONDA_PYTHON --file=ding0_env.yml;

  #- conda activate test-environment;
  - source activate ding0_env

  # Create config file for database access
  - mkdir $EGOIOCONFIGDIR
  - printf '%s\n' '[oedb]' 'dialect = oedialect' 'host = openenergy-platform.org' 'port = 443' 'database = oedb' 'username = Ding0_test_user' 'password = 659193bb5925d401943e4f77d4bac7479bcd9214'> $EGOIOCONFIGDIR/config.ini
  - cat $EGOIOCONFIGDIR/config.ini
  - pip install --no-cache-dir .

  # List installed packages for debugging
  - conda list
=======
language: python
python:
  - "3.4"
  - "3.5"
  - "3.6"
  # - "3.7"
# command to install dependencies
install:
  - EGOIOCONFIGDIR=`python -c "import os; print(os.path.join(os.path.expanduser(\"~\"), \".egoio\"))"`
  - mkdir $EGOIOCONFIGDIR
  - printf '%s\n' '[oedb]' 'dialect = oedialect' 'host = openenergy-platform.org' 'port = 443' 'database = oedb' 'username = Ding0_test_user' 'password = 659193bb5925d401943e4f77d4bac7479bcd9214'> $EGOIOCONFIGDIR/config.ini
  - cat $EGOIOCONFIGDIR/config.ini
  - pip install -r requirements.txt
>>>>>>> 4feba4be
  - pip list

script:
  pytest -vv<|MERGE_RESOLUTION|>--- conflicted
+++ resolved
@@ -1,4 +1,3 @@
-<<<<<<< HEAD
 # Thanks to @kangwonlee for showing how to test on travis with windows using conda
 # https://github.com/kangwonlee/travis-yml-conda-posix-nt/blob/master/.travis.yml
 
@@ -66,21 +65,6 @@
 
   # List installed packages for debugging
   - conda list
-=======
-language: python
-python:
-  - "3.4"
-  - "3.5"
-  - "3.6"
-  # - "3.7"
-# command to install dependencies
-install:
-  - EGOIOCONFIGDIR=`python -c "import os; print(os.path.join(os.path.expanduser(\"~\"), \".egoio\"))"`
-  - mkdir $EGOIOCONFIGDIR
-  - printf '%s\n' '[oedb]' 'dialect = oedialect' 'host = openenergy-platform.org' 'port = 443' 'database = oedb' 'username = Ding0_test_user' 'password = 659193bb5925d401943e4f77d4bac7479bcd9214'> $EGOIOCONFIGDIR/config.ini
-  - cat $EGOIOCONFIGDIR/config.ini
-  - pip install -r requirements.txt
->>>>>>> 4feba4be
   - pip list
 
 script:
