--- conflicted
+++ resolved
@@ -32,12 +32,8 @@
   - mkdir $EGOIOCONFIGDIR
   - printf '%s\n' '[oedb]' 'dialect = oedialect' 'host = openenergy-platform.org' 'port = 443' 'database = oedb' 'username = Ding0_test_user' 'password = 659193bb5925d401943e4f77d4bac7479bcd9214'> $EGOIOCONFIGDIR/config.ini
   - cat $EGOIOCONFIGDIR/config.ini
-<<<<<<< HEAD
-  - pip install -r requirements.txt
-=======
   - pip install --no-cache-dir .
   - conda list
->>>>>>> 1166da2a
   - pip list
 # command to run tests
 script:
