--- conflicted
+++ resolved
@@ -1168,7 +1168,7 @@
         b = [0,1,13,16,17,18,4,5,7]
         lv_stations_mvstat = [lv_stations[i] for i in b]
 
-        assert all(j in list(mv_grid.graph.adj[mv_grid._station])
+        assert all(j in list(mv_grid._graph.adj[mv_grid._station])
                    for j in lv_stations_mvstat) == True
 
         assert len(mv_grid._rings) == 6
@@ -1828,11 +1828,7 @@
 
         basic_lv_grid.build_grid()
         assert len(basic_lv_grid._loads) == 9
-<<<<<<< HEAD
-        assert len(list(basic_lv_grid.graph.node)) == 28
-=======
-        assert len(list(basic_lv_grid._graph.nodes)) == 28
->>>>>>> be815c5a
+        assert len(list(basic_lv_grid.graph.nodes)) == 28
         assert (basic_lv_grid._loads[n].peak_load == 176 for n in range(0, 4))
         assert (basic_lv_grid._loads[n].peak_load == 56 for n in range(4, 9))
 
@@ -1851,11 +1847,7 @@
         basic_lv_grid.build_grid()
 
         assert len(basic_lv_grid._loads) == 29
-<<<<<<< HEAD
-        assert len(basic_lv_grid.graph.node) == 29 + 2*29 + 1
-=======
-        assert len(basic_lv_grid._graph.nodes) == 29 + 2*29 + 1
->>>>>>> be815c5a
+        assert len(basic_lv_grid.graph.nodes) == 29 + 2*29 + 1
         assert (round(basic_lv_grid._loads[n].peak_load) == 10.0
                 for n in range(0, 29))
 
