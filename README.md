DINGO
=====
<<<<<<< HEAD
DIstribution Network GeneratOr

Required packages
-----------------

* networkx
* geopy
* psycopg2
=======
DIstribution Network GeneratOr -- A tool to generate synthetic medium and low
voltage power distribution grids based on open (or at least accessible) data.
 
Obtaining dingo
---------------
Dingo is still under heavy development. Currently there is no release available.
If you are still interested, feel free to work with the developing version.
 
Clone the repository by 
 
```
git clone git@github.com:openego/dingo.git
```
>>>>>>> 954fac30

and install the package (with system-wide propagation and under consideration of
package dependencies) by

```
<<<<<<< HEAD
sudo pip3 install networkx geopy
```

The package `psycopg2` maybe requires postgresql-server-dev-<verion>.<number> to
be installed. If so, first install this via package management system. If you
have Ubuntu as OS just issue

```
sudo apt-g  install postgresql-server-dev-<verion>.<number>
```

and afterwards

```
sudo pip3 install psycopg2
=======
sudo pip3 install -e <path-to-dingo-repo>
>>>>>>> 954fac30
```<|MERGE_RESOLUTION|>--- conflicted
+++ resolved
@@ -1,15 +1,5 @@
 DINGO
 =====
-<<<<<<< HEAD
-DIstribution Network GeneratOr
-
-Required packages
------------------
-
-* networkx
-* geopy
-* psycopg2
-=======
 DIstribution Network GeneratOr -- A tool to generate synthetic medium and low
 voltage power distribution grids based on open (or at least accessible) data.
  
@@ -23,29 +13,10 @@
 ```
 git clone git@github.com:openego/dingo.git
 ```
->>>>>>> 954fac30
 
 and install the package (with system-wide propagation and under consideration of
 package dependencies) by
 
 ```
-<<<<<<< HEAD
-sudo pip3 install networkx geopy
-```
-
-The package `psycopg2` maybe requires postgresql-server-dev-<verion>.<number> to
-be installed. If so, first install this via package management system. If you
-have Ubuntu as OS just issue
-
-```
-sudo apt-g  install postgresql-server-dev-<verion>.<number>
-```
-
-and afterwards
-
-```
-sudo pip3 install psycopg2
-=======
 sudo pip3 install -e <path-to-dingo-repo>
->>>>>>> 954fac30
 ```