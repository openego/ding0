"""This file is part of DING0, the DIstribution Network GeneratOr.
DING0 is a tool to generate synthetic medium and low voltage power
distribution grids based on open data.

It is developed in the project open_eGo: https://openegoproject.wordpress.com

DING0 lives at github: https://github.com/openego/ding0/
The documentation is available on RTD: http://ding0.readthedocs.io"""

__copyright__  = "Reiner Lemoine Institut gGmbH"
__license__    = "GNU Affero General Public License Version 3 (AGPL-3.0)"
__url__        = "https://github.com/openego/ding0/blob/master/LICENSE"
__author__     = "nesnoj, gplssm"


import ding0
from ding0.config import config_db_interfaces as db_int
from ding0.core.network import GeneratorDing0
from ding0.core.network.cable_distributors import MVCableDistributorDing0
from ding0.core.network.grids import *
from ding0.core.network.stations import *
from ding0.core.structure.regions import *
from ding0.core.powerflow import *
from ding0.tools import pypsa_io
from ding0.tools.animation import AnimationDing0
from ding0.flexopt.reinforce_grid import *

import os
import logging

import pandas as pd
import random
import time
from math import isnan

from sqlalchemy.orm import sessionmaker
from sqlalchemy import func
from geoalchemy2.shape import from_shape
from shapely.wkt import loads as wkt_loads
from shapely.geometry import Point, MultiPoint, MultiLineString, LineString
from shapely.geometry import shape, mapping
import subprocess

logger = logging.getLogger('ding0')

package_path = ding0.__path__[0]


class NetworkDing0:
    """ Defines the DING0 Network - not a real grid but a container for the
    MV-grids. Contains the NetworkX graph and associated attributes.
    Parameters
    ----------
    """

    def __init__(self, **kwargs):
        self.name = kwargs.get('name', None)
        self._run_id = kwargs.get('run_id', None)
        self._mv_grid_districts = []

        self._config = self.import_config()
        self._pf_config = self.import_pf_config()
        self._static_data = self.import_static_data()
        self._orm = self.import_orm()

    def mv_grid_districts(self):
        """Returns a generator for iterating over MV grid_districts"""
        for grid_district in self._mv_grid_districts:
            yield grid_district

    def add_mv_grid_district(self, mv_grid_district):
        """Adds a MV grid_district to _mv_grid_districts if not already existing"""
        # TODO: use setter method here (make attribute '_mv_grid_districts' private)
        if mv_grid_district not in self.mv_grid_districts():
            self._mv_grid_districts.append(mv_grid_district)

    @property
    def config(self):
        """Returns config object"""
        return self._config

    @property
    def pf_config(self):
        """Returns PF config object"""
        return self._pf_config

    @property
    def static_data(self):
        """Returns static data"""
        return self._static_data

    @property
    def orm(self):
        """Returns ORM data"""
        return self._orm

    def run_ding0(self, conn, mv_grid_districts_no=None, debug=False):
        """ Let DING0 run by shouting at this method (or just call
            it from NetworkDing0 instance). This method is a wrapper
            for the main functionality of DING0.

        Parameters
        ----------
        conn : sqlalchemy.engine.base.Connection object
            Database connection
        mv_grid_districts_no : List of Integers
            List of MV grid_districts/stations to be imported (if empty,
            all grid_districts & stations are imported)
        debug : Boolean
            If True, information is printed during process

        Returns
        -------
        msg : str
            Message of invalidity of a grid district

        Notes
        -----
        The steps performed in this method are to be kept in the given order
        since there are hard dependencies between them. Short description of
        all steps performed:
        
        STEP 1: Import MV Grid Districts and subjacent objects
            Imports MV Grid Districts, HV-MV stations, Load Areas, LV Grid Districts
            and MV-LV stations, instantiates and initiates objects.
            
        STEP 2: Import generators
            Conventional and renewable generators of voltage levels 4..7 are imported
            and added to corresponding grid.
        
        STEP 3: Parametrize grid
            Parameters of MV grid are set such as voltage level and cable/line types
            according to MV Grid District's characteristics.
        
        STEP 4: Validate MV Grid Districts
            Tests MV grid districts for validity concerning imported data such as
            count of Load Areas.
        
        STEP 5: Build LV grids
            Builds LV grids for every non-aggregated LA in every MV Grid District
            using model grids.
        
        STEP 6: Build MV grids
            Builds MV grid by performing a routing on Load Area centres to build
            ring topology.
        
        STEP 7: Connect MV and LV generators
            Generators are connected to grids, used approach depends on voltage
            level.
        
        STEP 8: Set IDs for all branches in MV and LV grids
            While IDs of imported objects can be derived from dataset's ID, branches
            are created in steps 5+6 and need unique IDs (e.g. for PF calculation).
        
        STEP 9: Relocate switch disconnectors in MV grid
            Switch disconnectors are set during routing process (step 6) according
            to the load distribution within a ring. After further modifications of
            the grid within step 6+7 they have to be relocated (note: switch
            disconnectors are called circuit breakers in DING0 for historical reasons).
        
        STEP 10: Open all switch disconnectors in MV grid
            Under normal conditions, rings are operated in open state (half-rings).
            Furthermore, this is required to allow powerflow for MV grid.
        
        STEP 11: Do power flow analysis of MV grid
            The technically working MV grid created in step 6 was extended by satellite
            loads and generators. It is finally tested again using powerflow calculation.
        
        STEP 12: Reinforce MV grid
            MV grid is eventually reinforced persuant to results from step 11.

        STEP 13: Close all switch disconnectors in MV grid
            The rings are finally closed to hold a complete graph (if the SDs are open,
            the edges adjacent to a SD will not be exported!)
        """
        if debug:
            start = time.time()

        # STEP 1: Import MV Grid Districts and subjacent objects
        self.import_mv_grid_districts(conn,
                                      mv_grid_districts_no=mv_grid_districts_no)

        # STEP 2: Import generators
        self.import_generators(conn, debug=debug)

        # STEP 3: Parametrize MV grid
        self.mv_parametrize_grid(debug=debug)

        # STEP 4: Validate MV Grid Districts
        msg = self.validate_grid_districts()

        # STEP 5: Build LV grids
        self.build_lv_grids()

        # STEP 6: Build MV grids
        self.mv_routing(debug=False, animation=False)

        # STEP 7: Connect MV and LV generators
        self.connect_generators(debug=False)

        # STEP 8: Set IDs for all branches in MV and LV grids
        self.set_branch_ids()

        # STEP 9: Relocate switch disconnectors in MV grid
        self.set_circuit_breakers(debug=debug)
    
        # STEP 10: Open all switch disconnectors in MV grid
        self.control_circuit_breakers(mode='open')
    
        # STEP 11: Do power flow analysis of MV grid
        self.run_powerflow(conn, method='onthefly', export_pypsa=False, debug=debug)
    
        # STEP 12: Reinforce MV grid
        self.reinforce_grid()

        # STEP 13: Close all switch disconnectors in MV grid
        self.control_circuit_breakers(mode='close')

        if debug:
            logger.info('Elapsed time for {0} MV Grid Districts (seconds): {1}'.format(
                str(len(mv_grid_districts_no)), time.time() - start))

        return msg

    def get_mvgd_lvla_lvgd_obj_from_id(self):
        """ Build dict with mapping from LVLoadAreaDing0 id to LVLoadAreaDing0 object,
                                         MVGridDistrictDing0 id to MVGridDistrictDing0 object,
                                         LVGridDistrictDing0 id to LVGridDistrictDing0 object and
                                         LVStationDing0 id to LVStationDing0 object

        Returns:
            mv_grid_districts_dict: dict with Format {mv_grid_district_id_1: mv_grid_district_obj_1,
                                                      ...,
                                                      mv_grid_district_id_n: mv_grid_district_obj_n}
            lv_load_areas_dict:     dict with Format {lv_load_area_id_1: lv_load_area_obj_1,
                                                      ...,
                                                      lv_load_area_id_n: lv_load_area_obj_n}
            lv_grid_districts_dict: dict with Format {lv_grid_district_id_1: lv_grid_district_obj_1,
                                                      ...,
                                                      lv_grid_district_id_n: lv_grid_district_obj_n}
            lv_stations_dict:       dict with Format {lv_station_id_1: lv_station_obj_1,
                                                      ...,
                                                      lv_station_id_n: lv_station_obj_n}
        """

        mv_grid_districts_dict = {}
        lv_load_areas_dict = {}
        lv_grid_districts_dict = {}
        lv_stations_dict = {}

        for mv_grid_district in self.mv_grid_districts():
            mv_grid_districts_dict[mv_grid_district.id_db] = mv_grid_district
            for lv_load_area in mv_grid_district.lv_load_areas():
                lv_load_areas_dict[lv_load_area.id_db] = lv_load_area
                for lv_grid_district in lv_load_area.lv_grid_districts():
                    lv_grid_districts_dict[lv_grid_district.id_db] = lv_grid_district
                    lv_stations_dict[lv_grid_district.lv_grid.station().id_db] = lv_grid_district.lv_grid.station()

        return mv_grid_districts_dict, lv_load_areas_dict, lv_grid_districts_dict, lv_stations_dict

    def build_mv_grid_district(self, poly_id, subst_id, grid_district_geo_data,
                        station_geo_data):
        """initiates single MV grid_district including station and grid

        Parameters
        ----------
        poly_id: ID of grid_district according to database table. Also used as ID for
            created grid
        subst_id: ID of station according to database table
        grid_district_geo_data: Polygon (shapely object) of grid district
        station_geo_data: Point (shapely object) of station

        """

        mv_station = MVStationDing0(id_db=subst_id, geo_data=station_geo_data)

        mv_grid = MVGridDing0(network=self,
                              id_db=poly_id,
                              station=mv_station)
        mv_grid_district = MVGridDistrictDing0(id_db=poly_id,
                                               mv_grid=mv_grid,
                                               geo_data=grid_district_geo_data)
        mv_grid.grid_district = mv_grid_district
        mv_station.grid = mv_grid

        self.add_mv_grid_district(mv_grid_district)

        return mv_grid_district

    def build_lv_grid_district(self,
                               lv_load_area,
                               lv_grid_districts,
                               lv_stations):
        """
        Instantiates and associates lv_grid_district incl grid and station.
        The instantiation creates more or less empty objects including relevant
        data for transformer choice and grid creation

        Parameters
        ----------
        lv_load_area: load_area object
        lv_grid_districts: DataFrame
            Table containing lv_grid_districts of according load_area
        lv_stations : DataFrame
            Table containing lv_stations of according load_area
        """

        # There's no LVGD for current LA, see #155 for details
        if len(lv_grid_districts) == 0:
            raise ValueError(
                'Load Area {} has no LVGD - please re-open #155'.format(
                    repr(lv_load_area)))

        lv_nominal_voltage = cfg_ding0.get('assumptions', 'lv_nominal_voltage')

        # Associate lv_grid_district to load_area
        for id, row in lv_grid_districts.iterrows():
            lv_grid_district = LVGridDistrictDing0(
                id_db=id,
                lv_load_area=lv_load_area,
                geo_data=wkt_loads(row['geom']),
                population=0 if isnan(row['population']) else int(row['population']),
                peak_load_residential=row['peak_load_residential'],
                peak_load_retail=row['peak_load_retail'],
                peak_load_industrial=row['peak_load_industrial'],
                peak_load_agricultural=row['peak_load_agricultural'],
                peak_load=(row['peak_load_residential'] +
                               row['peak_load_retail'] +
                               row['peak_load_industrial'] +
                               row['peak_load_agricultural']),
                sector_count_residential=int(row['sector_count_residential']),
                sector_count_retail=int(row['sector_count_retail']),
                sector_count_industrial=int(row['sector_count_industrial']),
                sector_count_agricultural=int(row['sector_count_agricultural']),
                sector_consumption_residential=row[
                    'sector_consumption_residential'],
                sector_consumption_retail=row['sector_consumption_retail'],
                sector_consumption_industrial=row[
                    'sector_consumption_industrial'],
                sector_consumption_agricultural=row[
                    'sector_consumption_agricultural'])

            # be aware, lv_grid takes grid district's geom!
            lv_grid = LVGridDing0(network=self,
                                  grid_district=lv_grid_district,
                                  id_db=id,
                                  geo_data=wkt_loads(row['geom']),
                                  v_level=lv_nominal_voltage)

            # create LV station
            lv_station = LVStationDing0(
                id_db=id,
                grid=lv_grid,
                lv_load_area=lv_load_area,
                geo_data=wkt_loads(lv_stations.loc[id, 'geom']),
                peak_load=lv_grid_district.peak_load)

            # assign created objects
            # note: creation of LV grid is done separately,
            # see NetworkDing0.build_lv_grids()
            lv_grid.add_station(lv_station)
            lv_grid_district.lv_grid = lv_grid
            lv_load_area.add_lv_grid_district(lv_grid_district)

    def import_mv_grid_districts(self, conn, mv_grid_districts_no=None):
        """ Imports MV Grid Districts, HV-MV stations, Load Areas, LV Grid Districts
            and MV-LV stations, instantiates and initiates objects.

        Parameters
        ----------
        conn : sqlalchemy.engine.base.Connection object
               Database connection
        mv_grid_districts : List of MV grid_districts/stations (int) to be imported (if empty,
            all grid_districts & stations are imported)

        See Also
        --------
        build_mv_grid_district : used to instantiate MV grid_district objects
        import_lv_load_areas : used to import load_areas for every single MV grid_district
        add_peak_demand : used to summarize peak loads of underlying load_areas
        """

        # check arguments
        if not all(isinstance(_, int) for _ in mv_grid_districts_no):
            raise TypeError('`mv_grid_districts` has to be a list of integers.')

        # get srid settings from config
        try:
            srid = str(int(cfg_ding0.get('geo', 'srid')))
        except OSError:
            logger.exception('cannot open config file.')

        # build SQL query
        Session = sessionmaker(bind=conn)
        session = Session()
        grid_districts = session.query(self.orm['orm_mv_grid_districts'].subst_id,
                                       func.ST_AsText(func.ST_Transform(
                                           self.orm['orm_mv_grid_districts'].geom, srid)). \
                                       label('poly_geom'),
                                       func.ST_AsText(func.ST_Transform(
                                           self.orm['orm_mv_stations'].point, srid)). \
                                       label('subs_geom')).\
            join(self.orm['orm_mv_stations'], self.orm['orm_mv_grid_districts'].subst_id ==
                 self.orm['orm_mv_stations'].subst_id).\
            filter(self.orm['orm_mv_grid_districts'].subst_id.in_(mv_grid_districts_no)). \
            filter(self.orm['version_condition_mvgd']). \
            filter(self.orm['version_condition_mv_stations']). \
            distinct()

        # read MV data from db
        mv_data = pd.read_sql_query(grid_districts.statement,
                                    session.bind,
                                    index_col='subst_id')

        # iterate over grid_district/station datasets and initiate objects
        for poly_id, row in mv_data.iterrows():
            subst_id = poly_id
            region_geo_data = wkt_loads(row['poly_geom'])

            # transform `region_geo_data` to epsg 3035
            # to achieve correct area calculation of mv_grid_district
            station_geo_data = wkt_loads(row['subs_geom'])
            # projection = partial(
            #     pyproj.transform,
            #     pyproj.Proj(init='epsg:4326'),  # source coordinate system
            #     pyproj.Proj(init='epsg:3035'))  # destination coordinate system
            #
            # region_geo_data = transform(projection, region_geo_data)

            mv_grid_district = self.build_mv_grid_district(poly_id,
                                             subst_id,
                                             region_geo_data,
                                             station_geo_data)

            # import all lv_stations within mv_grid_district
            lv_stations = self.import_lv_stations(conn)

            # import all lv_grid_districts within mv_grid_district
            lv_grid_districts = self.import_lv_grid_districts(conn, lv_stations)

            # import load areas
            self.import_lv_load_areas(conn,
                                      mv_grid_district,
                                      lv_grid_districts,
                                      lv_stations)

            # add sum of peak loads of underlying lv grid_districts to mv_grid_district
            mv_grid_district.add_peak_demand()

        logger.info('=====> MV Grid Districts imported')

    def import_lv_load_areas(self, conn, mv_grid_district, lv_grid_districts,
                             lv_stations):
        """imports load_areas (load areas) from database for a single MV grid_district

        Parameters
        ----------
        conn: Database connection
        mv_grid_district : MV grid_district/station (instance of MVGridDistrictDing0 class) for
            which the import of load areas is performed
        lv_grid_districts: DataFrame
            LV grid districts within this mv_grid_district
        lv_stations: DataFrame
            LV stations within this mv_grid_district
        """

        # get ding0s' standard CRS (SRID)
        srid = str(int(cfg_ding0.get('geo', 'srid')))
        # SET SRID 3035 to achieve correct area calculation of lv_grid_district
        #srid = '3035'

        # threshold: load area peak load, if peak load < threshold => disregard
        # load area
        lv_loads_threshold = cfg_ding0.get('mv_routing', 'load_area_threshold')

        gw2kw = 10 ** 6  # load in database is in GW -> scale to kW

        # build SQL query
        Session = sessionmaker(bind=conn)
        session = Session()

        lv_load_areas_sqla = session.query(
            self.orm['orm_lv_load_areas'].id.label('id_db'),
            self.orm['orm_lv_load_areas'].zensus_sum,
            self.orm['orm_lv_load_areas'].zensus_count.label('zensus_cnt'),
            self.orm['orm_lv_load_areas'].ioer_sum,
            self.orm['orm_lv_load_areas'].ioer_count.label('ioer_cnt'),
            self.orm['orm_lv_load_areas'].area_ha.label('area'),
            self.orm['orm_lv_load_areas'].sector_area_residential,
            self.orm['orm_lv_load_areas'].sector_area_retail,
            self.orm['orm_lv_load_areas'].sector_area_industrial,
            self.orm['orm_lv_load_areas'].sector_area_agricultural,
            self.orm['orm_lv_load_areas'].sector_share_residential,
            self.orm['orm_lv_load_areas'].sector_share_retail,
            self.orm['orm_lv_load_areas'].sector_share_industrial,
            self.orm['orm_lv_load_areas'].sector_share_agricultural,
            self.orm['orm_lv_load_areas'].sector_count_residential,
            self.orm['orm_lv_load_areas'].sector_count_retail,
            self.orm['orm_lv_load_areas'].sector_count_industrial,
            self.orm['orm_lv_load_areas'].sector_count_agricultural,
            self.orm['orm_lv_load_areas'].nuts.label('nuts_code'),
            func.ST_AsText(func.ST_Transform(self.orm['orm_lv_load_areas'].geom, srid)).\
                label('geo_area'),
            func.ST_AsText(func.ST_Transform(self.orm['orm_lv_load_areas'].geom_centre, srid)).\
                label('geo_centre'),
            (self.orm['orm_lv_load_areas'].sector_peakload_residential * gw2kw).\
                label('peak_load_residential'),
            (self.orm['orm_lv_load_areas'].sector_peakload_retail * gw2kw).\
                label('peak_load_retail'),
            (self.orm['orm_lv_load_areas'].sector_peakload_industrial * gw2kw).\
                label('peak_load_industrial'),
            (self.orm['orm_lv_load_areas'].sector_peakload_agricultural * gw2kw).\
                label('peak_load_agricultural'),
            ((self.orm['orm_lv_load_areas'].sector_peakload_residential
              + self.orm['orm_lv_load_areas'].sector_peakload_retail
              + self.orm['orm_lv_load_areas'].sector_peakload_industrial
              + self.orm['orm_lv_load_areas'].sector_peakload_agricultural)
             * gw2kw).label('peak_load')). \
            filter(self.orm['orm_lv_load_areas'].subst_id == mv_grid_district. \
                   mv_grid._station.id_db).\
            filter(((self.orm['orm_lv_load_areas'].sector_peakload_residential  # only pick load areas with peak load > lv_loads_threshold
                     + self.orm['orm_lv_load_areas'].sector_peakload_retail
                     + self.orm['orm_lv_load_areas'].sector_peakload_industrial
                     + self.orm['orm_lv_load_areas'].sector_peakload_agricultural)
                       * gw2kw) > lv_loads_threshold). \
            filter(self.orm['version_condition_la'])

        # read data from db
        lv_load_areas = pd.read_sql_query(lv_load_areas_sqla.statement,
                                          session.bind,
                                          index_col='id_db')

        # create load_area objects from rows and add them to graph
        for id_db, row in lv_load_areas.iterrows():

            # create LV load_area object
            lv_load_area = LVLoadAreaDing0(id_db=id_db,
                                           db_data=row,
                                           mv_grid_district=mv_grid_district,
                                           peak_load=row['peak_load'])

            # sub-selection of lv_grid_districts/lv_stations within one
            # specific load area
            lv_grid_districts_per_load_area = lv_grid_districts.\
                loc[lv_grid_districts['la_id'] == id_db]
            lv_stations_per_load_area = lv_stations.\
                loc[lv_stations['la_id'] == id_db]

            self.build_lv_grid_district(lv_load_area,
                                        lv_grid_districts_per_load_area,
                                        lv_stations_per_load_area)

            # create new centre object for Load Area
            lv_load_area_centre = LVLoadAreaCentreDing0(id_db=id_db,
                                                        geo_data=wkt_loads(row['geo_centre']),
                                                        lv_load_area=lv_load_area,
                                                        grid=mv_grid_district.mv_grid)
            # links the centre object to Load Area
            lv_load_area.lv_load_area_centre = lv_load_area_centre

            # add Load Area to MV grid district (and add centre object to MV gris district's graph)
            mv_grid_district.add_lv_load_area(lv_load_area)

    def import_lv_grid_districts(self, conn, lv_stations):
        """Imports all lv grid districts within given load area

        Parameters
        ----------
        conn: SQLalchemy database connection

        Returns
        -------
        lv_grid_districts: pandas Dataframe
            Table of lv_grid_districts
        """

        # get ding0s' standard CRS (SRID)
        srid = str(int(cfg_ding0.get('geo', 'srid')))
        # SET SRID 3035 to achieve correct area calculation of lv_grid_district
        # srid = '3035'

        gw2kw = 10 ** 6  # load in database is in GW -> scale to kW

        # 1. filter grid districts of relevant load area
        Session = sessionmaker(bind=conn)
        session = Session()

        lv_grid_districs_sqla = session.query(
            self.orm['orm_lv_grid_district'].mvlv_subst_id,
            self.orm['orm_lv_grid_district'].la_id,
            self.orm['orm_lv_grid_district'].zensus_sum.label('population'),
            (self.orm[
                 'orm_lv_grid_district'].sector_peakload_residential * gw2kw).
                label('peak_load_residential'),
            (self.orm['orm_lv_grid_district'].sector_peakload_retail * gw2kw).
                label('peak_load_retail'),
            (self.orm[
                 'orm_lv_grid_district'].sector_peakload_industrial * gw2kw).
                label('peak_load_industrial'),
            (self.orm[
                 'orm_lv_grid_district'].sector_peakload_agricultural * gw2kw).
                label('peak_load_agricultural'),
            ((self.orm['orm_lv_grid_district'].sector_peakload_residential
              + self.orm['orm_lv_grid_district'].sector_peakload_retail
              + self.orm['orm_lv_grid_district'].sector_peakload_industrial
              + self.orm['orm_lv_grid_district'].sector_peakload_agricultural)
             * gw2kw).label('peak_load'),
            func.ST_AsText(func.ST_Transform(
                self.orm['orm_lv_grid_district'].geom, srid)).label('geom'),
            self.orm['orm_lv_grid_district'].sector_count_residential,
            self.orm['orm_lv_grid_district'].sector_count_retail,
            self.orm['orm_lv_grid_district'].sector_count_industrial,
            self.orm['orm_lv_grid_district'].sector_count_agricultural,
            (self.orm[
                 'orm_lv_grid_district'].sector_consumption_residential * gw2kw). \
                label('sector_consumption_residential'),
            (self.orm['orm_lv_grid_district'].sector_consumption_retail * gw2kw). \
                label('sector_consumption_retail'),
            (self.orm[
                'orm_lv_grid_district'].sector_consumption_industrial * gw2kw). \
                label('sector_consumption_industrial'),
            (self.orm[
                'orm_lv_grid_district'].sector_consumption_agricultural * gw2kw). \
                label('sector_consumption_agricultural'),
            self.orm['orm_lv_grid_district'].mvlv_subst_id). \
            filter(self.orm['orm_lv_grid_district'].mvlv_subst_id.in_(
            lv_stations.index.tolist())). \
            filter(self.orm['version_condition_lvgd'])

        # read data from db
        lv_grid_districts = pd.read_sql_query(lv_grid_districs_sqla.statement,
                                              session.bind,
                                              index_col='mvlv_subst_id')

        lv_grid_districts[
            ['sector_count_residential',
             'sector_count_retail',
             'sector_count_industrial',
             'sector_count_agricultural']] = lv_grid_districts[
            ['sector_count_residential',
             'sector_count_retail',
             'sector_count_industrial',
             'sector_count_agricultural']].fillna(0)

        return lv_grid_districts

    def import_lv_stations(self, conn):
        """
        Import lv_stations within the given load_area
        Parameters
        ----------
        conn: SQLalchemy database connection

        Returns
        -------
        lv_stations: pandas Dataframe
            Table of lv_stations
        """

        # get ding0s' standard CRS (SRID)
        srid = str(int(cfg_ding0.get('geo', 'srid')))

        Session = sessionmaker(bind=conn)
        session = Session()

        # get list of mv grid districts
        mv_grid_districts = list(self.get_mvgd_lvla_lvgd_obj_from_id()[0])

        lv_stations_sqla = session.query(self.orm['orm_lv_stations'].mvlv_subst_id,
                                         self.orm['orm_lv_stations'].la_id,
                                         func.ST_AsText(func.ST_Transform(
                                           self.orm['orm_lv_stations'].geom, srid)). \
                                         label('geom')).\
            filter(self.orm['orm_lv_stations'].subst_id.in_(mv_grid_districts)). \
            filter(self.orm['version_condition_mvlvst'])

        # read data from db
        lv_grid_stations = pd.read_sql_query(lv_stations_sqla.statement,
                                             session.bind,
                                             index_col='mvlv_subst_id')
        return lv_grid_stations

    def import_generators(self, conn, debug=False):
        """
        Imports renewable (res) and conventional (conv) generators

        Args:
            conn: SQLalchemy database connection
            debug: If True, information is printed during process
        Notes:
            Connection of generators is done later on in NetworkDing0's method
            :func:`connect_generators()`.

            If subtype is not specified it's set to 'unknown'.
        """

        def import_res_generators():
            """Imports renewable (res) generators"""

            # build query
            generators_sqla = session.query(
                self.orm['orm_re_generators'].id,
                self.orm['orm_re_generators'].subst_id,
                self.orm['orm_re_generators'].la_id,
                self.orm['orm_re_generators'].mvlv_subst_id,
                self.orm['orm_re_generators'].electrical_capacity,
                self.orm['orm_re_generators'].generation_type,
                self.orm['orm_re_generators'].generation_subtype,
                self.orm['orm_re_generators'].voltage_level,
                func.ST_AsText(func.ST_Transform(
                    self.orm['orm_re_generators'].rea_geom_new, srid)).label('geom_new'),
                func.ST_AsText(func.ST_Transform(
                    self.orm['orm_re_generators'].geom, srid)).label('geom')
            ). \
                filter(
                self.orm['orm_re_generators'].subst_id.in_(list(mv_grid_districts_dict))). \
                filter(self.orm['orm_re_generators'].voltage_level.in_([4, 5, 6, 7])). \
                filter(self.orm['version_condition_re'])

            # read data from db
            generators = pd.read_sql_query(generators_sqla.statement,
                                           session.bind,
                                           index_col='id')
            # define generators with unknown subtype as 'unknown'
            generators.loc[generators[
                               'generation_subtype'].isnull(),
                           'generation_subtype'] = 'unknown'

            for id_db, row in generators.iterrows():

                # treat generators' geom:
                # use geom_new (relocated genos from data processing)
                # otherwise use original geom from EnergyMap
                if row['geom_new']:
                    geo_data = wkt_loads(row['geom_new'])
                elif not row['geom_new']:
                    geo_data = wkt_loads(row['geom'])
                    logger.warning(
                        'Generator {} has no geom_new entry,'
                        'EnergyMap\'s geom entry will be used.'.format(
                        id_db))
                # if no geom is available at all, skip generator
                elif not row['geom']:
                    #geo_data =
                    logger.error('Generator {} has no geom entry either'
                                 'and will be skipped.'.format(id_db))
                    continue

                # look up MV grid
                mv_grid_district_id = row['subst_id']
                mv_grid = mv_grid_districts_dict[mv_grid_district_id].mv_grid

                # create generator object
                generator = GeneratorDing0(id_db=id_db,
                                           mv_grid=mv_grid,
                                           capacity=row['electrical_capacity'],
                                           type=row['generation_type'],
                                           subtype=row['generation_subtype'],
                                           v_level=int(row['voltage_level']))

                # MV generators
                if generator.v_level in [4, 5]:
                    generator.geo_data = geo_data
                    mv_grid.add_generator(generator)

                # LV generators
                elif generator.v_level in [6, 7]:

                    # look up MV-LV substation id
                    mvlv_subst_id = row['mvlv_subst_id']

                    # if there's a LVGD id
                    if mvlv_subst_id and not isnan(mvlv_subst_id):
                        # assume that given LA exists
                        try:
                            # get LVGD
                            lv_station = lv_stations_dict[mvlv_subst_id]
                            lv_grid_district = lv_station.grid.grid_district
                            generator.lv_grid = lv_station.grid

                            # set geom (use original from db)
                            generator.geo_data = geo_data

                        # if LA/LVGD does not exist, choose random LVGD and move generator to station of LVGD
                        # this occurs due to exclusion of LA with peak load < 1kW
                        except:
                            lv_grid_district = random.choice(list(lv_grid_districts_dict.values()))

                            generator.lv_grid = lv_grid_district.lv_grid
                            generator.geo_data = lv_grid_district.lv_grid.station().geo_data

                            logger.warning('Generator {} cannot be assigned to '
                                           'non-existent LV Grid District and was '
                                           'allocated to a random LV Grid District ({}).'.format(
                                            repr(generator), repr(lv_grid_district)))
                            pass

                    else:
                        lv_grid_district = random.choice(list(lv_grid_districts_dict.values()))

                        generator.lv_grid = lv_grid_district.lv_grid
                        generator.geo_data = lv_grid_district.lv_grid.station().geo_data

                        logger.warning('Generator {} has no la_id and was '
                                       'assigned to a random LV Grid District ({}).'.format(
                                        repr(generator), repr(lv_grid_district)))

                    generator.lv_load_area = lv_grid_district.lv_load_area
                    lv_grid_district.lv_grid.add_generator(generator)

        def import_conv_generators():
            """Imports conventional (conv) generators"""

            # build query
            generators_sqla = session.query(
                self.orm['orm_conv_generators'].gid,
                self.orm['orm_conv_generators'].subst_id,
                self.orm['orm_conv_generators'].name,
                self.orm['orm_conv_generators'].capacity,
                self.orm['orm_conv_generators'].fuel,
                self.orm['orm_conv_generators'].voltage_level,
                func.ST_AsText(func.ST_Transform(
                    self.orm['orm_conv_generators'].geom, srid)).label('geom')). \
                filter(
                self.orm['orm_conv_generators'].subst_id.in_(list(mv_grid_districts_dict))). \
                filter(self.orm['orm_conv_generators'].voltage_level.in_([4, 5, 6])). \
                filter(self.orm['version_condition_conv'])

            # read data from db
            generators = pd.read_sql_query(generators_sqla.statement,
                                           session.bind,
                                           index_col='gid')

            for id_db, row in generators.iterrows():

                # look up MV grid
                mv_grid_district_id = row['subst_id']
                mv_grid = mv_grid_districts_dict[mv_grid_district_id].mv_grid

                # create generator object
                generator = GeneratorDing0(id_db=id_db,
                                           name=row['name'],
                                           geo_data=wkt_loads(row['geom']),
                                           mv_grid=mv_grid,
                                           capacity=row['capacity'],
                                           type=row['fuel'],
                                           subtype='unknown',
                                           v_level=int(row['voltage_level']))

                # add generators to graph
                if generator.v_level in [4, 5]:
                    mv_grid.add_generator(generator)
                # there's only one conv. geno with v_level=6 -> connect to MV grid
                elif generator.v_level in [6]:
                    generator.v_level = 5
                    mv_grid.add_generator(generator)

        # get ding0s' standard CRS (SRID)
        srid = str(int(cfg_ding0.get('geo', 'srid')))

        # get predefined random seed and initialize random generator
        seed = int(cfg_ding0.get('random', 'seed'))
        random.seed(a=seed)

        # make DB session
        Session = sessionmaker(bind=conn)
        session = Session()

        # build dicts to map MV grid district and Load Area ids to related objects
        mv_grid_districts_dict,\
        lv_load_areas_dict,\
        lv_grid_districts_dict,\
        lv_stations_dict = self.get_mvgd_lvla_lvgd_obj_from_id()

        # import renewable generators
        import_res_generators()

        # import conventional generators
        import_conv_generators()

        logger.info('=====> Generators imported')

    def import_config(self):
        """ Loads parameters from config files

        Returns
        -------
        config object
        """

        # load parameters from configs
        cfg_ding0.load_config('config_db_tables.cfg')
        cfg_ding0.load_config('config_calc.cfg')
        cfg_ding0.load_config('config_files.cfg')
        cfg_ding0.load_config('config_misc.cfg')
        
        cfg_dict = cfg_ding0.cfg._sections

        return cfg_dict

    def import_pf_config(self):
        """ Creates power flow config class and imports config from file

        Returns
        -------
        PFConfigDing0 object
        """

        scenario = cfg_ding0.get("powerflow", "test_grid_stability_scenario")
        start_hour = int(cfg_ding0.get("powerflow", "start_hour"))
        end_hour = int(cfg_ding0.get("powerflow", "end_hour"))
        start_time = datetime(1970, 1, 1, 00, 00, 0)

        resolution = cfg_ding0.get("powerflow", "resolution")
        srid = str(int(cfg_ding0.get('geo', 'srid')))

        return PFConfigDing0(scenarios=[scenario],
                             timestep_start=start_time,
                             timesteps_count=end_hour-start_hour,
                             srid=srid,
                             resolution=resolution)

    def import_static_data(self):
        """ Imports static data into NetworkDing0 such as equipment.

        Returns
        -------
        Dictionary with equipment data
        """

        package_path = ding0.__path__[0]

        static_data = {}

        equipment_mv_parameters_trafos = cfg_ding0.get('equipment',
                                                       'equipment_mv_parameters_trafos')
        static_data['MV_trafos'] = pd.read_csv(os.path.join(package_path, 'data',
                                   equipment_mv_parameters_trafos),
                                   comment='#',
                                   delimiter=',',
                                   decimal='.',
                                   converters={'S_nom': lambda x: int(x)})

        # import equipment
        equipment_mv_parameters_lines = cfg_ding0.get('equipment',
                                                      'equipment_mv_parameters_lines')
        static_data['MV_overhead_lines'] = pd.read_csv(os.path.join(package_path, 'data',
                                           equipment_mv_parameters_lines),
                                           comment='#',
                                           converters={'I_max_th': lambda x: int(x),
                                                       'U_n': lambda x: int(x),
                                                       'reinforce_only': lambda x: int(x)})

        equipment_mv_parameters_cables = cfg_ding0.get('equipment',
                                                       'equipment_mv_parameters_cables')
        static_data['MV_cables'] = pd.read_csv(os.path.join(package_path, 'data',
                                   equipment_mv_parameters_cables),
                                   comment='#',
                                   converters={'I_max_th': lambda x: int(x),
                                               'U_n': lambda x: int(x),
                                               'reinforce_only': lambda x: int(x)})

        equipment_lv_parameters_cables = cfg_ding0.get('equipment',
                                                       'equipment_lv_parameters_cables')
        static_data['LV_cables'] = pd.read_csv(os.path.join(package_path, 'data',
                                   equipment_lv_parameters_cables),
                                   comment='#',
                                   index_col='name',
                                   converters={'I_max_th': lambda x: int(x), 'U_n': lambda x: int(x)})

        equipment_lv_parameters_trafos = cfg_ding0.get('equipment',
                                                       'equipment_lv_parameters_trafos')
        static_data['LV_trafos'] = pd.read_csv(os.path.join(package_path, 'data',
                                   equipment_lv_parameters_trafos),
                                   comment='#',
                                   delimiter=',',
                                   decimal='.',
                                   converters={'S_nom': lambda x: int(x)})

        # import LV model grids
        model_grids_lv_string_properties = cfg_ding0.get('model_grids',
                                                         'model_grids_lv_string_properties')
        static_data['LV_model_grids_strings'] = pd.read_csv(os.path.join(package_path, 'data',
                                                model_grids_lv_string_properties),
                                                comment='#',
                                                delimiter=';',
                                                decimal=',',
                                                index_col='string_id',
                                                converters={'string_id': lambda x: int(x),
                                                            'type': lambda x: int(x),
                                                            'Kerber Original': lambda x: int(x),
                                                            'count house branch': lambda x: int(x),
                                                            'distance house branch': lambda x: int(x),
                                                            'cable width': lambda x: int(x),
                                                            'string length': lambda x: int(x),
                                                            'length house branch A': lambda x: int(x),
                                                            'length house branch B': lambda x: int(x),
                                                            'cable width A': lambda x: int(x),
                                                            'cable width B': lambda x: int(x)})

        model_grids_lv_apartment_string = cfg_ding0.get('model_grids',
                                                        'model_grids_lv_apartment_string')
        converters_ids = {}
        for id in range(1,47):  # create int() converter for columns 1..46
            converters_ids[str(id)] = lambda x: int(x)
        static_data['LV_model_grids_strings_per_grid'] = pd.read_csv(os.path.join(package_path, 'data',
                                                         model_grids_lv_apartment_string),
                                                         comment='#',
                                                         delimiter=';',
                                                         decimal=',',
                                                         index_col='apartment_count',
                                                         converters=dict({'apartment_count': lambda x: int(x)},
                                                                         **converters_ids))

        return static_data

    def import_orm(self):
        """ Import ORM classes for oedb access depending on input in config in
            self.config which is loaded from 'config_db_tables.cfg'
        """

        orm = {}

        data_source = self.config['input_data_source']['input_data']
        mv_grid_districts_name = self.config[data_source]['mv_grid_districts']
        mv_stations_name = self.config[data_source]['mv_stations']
        lv_load_areas_name = self.config[data_source]['lv_load_areas']
        lv_grid_district_name = self.config[data_source]['lv_grid_district']
        lv_stations_name = self.config[data_source]['lv_stations']
        conv_generators_name = self.config[data_source]['conv_generators']
        re_generators_name = self.config[data_source]['re_generators']

        from egoio.db_tables import model_draft as orm_model_draft, \
            supply as orm_supply, \
            demand as orm_demand, \
            grid as orm_grid

        if data_source == 'model_draft':
            orm['orm_mv_grid_districts'] = orm_model_draft.__getattribute__(mv_grid_districts_name)
            orm['orm_mv_stations'] = orm_model_draft.__getattribute__(mv_stations_name)
            orm['orm_lv_load_areas'] = orm_model_draft.__getattribute__(lv_load_areas_name)
            orm['orm_lv_grid_district'] = orm_model_draft.__getattribute__(lv_grid_district_name)
            orm['orm_lv_stations'] = orm_model_draft.__getattribute__(lv_stations_name)
            orm['orm_conv_generators'] = orm_model_draft.__getattribute__(conv_generators_name)
            orm['orm_re_generators'] = orm_model_draft.__getattribute__(re_generators_name)
            orm['version_condition_mvgd'] = 1 == 1
            orm['version_condition_mv_stations'] = 1 == 1
            orm['version_condition_la'] = 1 == 1
            orm['version_condition_lvgd'] = 1 == 1
            orm['version_condition_mvlvst'] = 1 == 1
            orm['version_condition_re'] = 1 == 1
            orm['version_condition_conv'] = 1 == 1
        elif data_source == 'versioned':
            orm['orm_mv_grid_districts'] = orm_grid.__getattribute__(mv_grid_districts_name)
            orm['orm_mv_stations'] = orm_grid.__getattribute__(mv_stations_name)
            orm['orm_lv_load_areas'] = orm_demand.__getattribute__(lv_load_areas_name)
            orm['orm_lv_grid_district'] = orm_grid.__getattribute__(lv_grid_district_name)
            orm['orm_lv_stations'] = orm_grid.__getattribute__(lv_stations_name)
            orm['orm_conv_generators'] = orm_supply.__getattribute__(conv_generators_name)
            orm['orm_re_generators'] = orm_supply.__getattribute__(re_generators_name)
            orm['data_version'] = self.config[data_source]['version']
            orm['version_condition_mvgd'] =\
                orm['orm_mv_grid_districts'].version == orm['data_version']
            orm['version_condition_mv_stations'] = \
                orm['orm_mv_stations'].version == orm['data_version']
            orm['version_condition_la'] =\
                orm['orm_lv_load_areas'].version == orm['data_version']
            orm['version_condition_lvgd'] =\
                orm['orm_lv_grid_district'].version == orm['data_version']
            orm['version_condition_mvlvst'] =\
                orm['orm_lv_stations'].version == orm['data_version']
            orm['version_condition_re'] =\
                orm['orm_re_generators'].version == orm['data_version']
            orm['version_condition_conv'] =\
                orm['orm_conv_generators'].version == orm['data_version']
        else:
            logger.error("Invalid data source {} provided. Please re-check the file "
                         "`config_db_tables.cfg`".format(data_source))
            raise NameError("{} is no valid data source!".format(data_source))

        return orm

    def validate_grid_districts(self):
        """ Tests MV grid districts for validity concerning imported data such as count of Load Areas.

        Invalid MV grid districts are subsequently deleted from Network.
        """

        msg_invalidity = []
        invalid_mv_grid_districts = []

        for grid_district in self.mv_grid_districts():

            # there's only one node (MV station) => grid is empty
            if len(grid_district.mv_grid._graph.nodes()) == 1:
                invalid_mv_grid_districts.append(grid_district)
                msg_invalidity.append('MV Grid District {} seems to be empty ' \
                                      'and ' \
                                      'was removed'.format(grid_district))
            # there're only aggregated load areas
            elif all([lvla.is_aggregated for lvla in
                      grid_district.lv_load_areas()]):
                invalid_mv_grid_districts.append(grid_district)
                msg_invalidity.append("MV Grid District {} contains only " \
                                 "aggregated Load Areas and was removed" \
                                 "".format(grid_district))

        for grid_district in invalid_mv_grid_districts:
            self._mv_grid_districts.remove(grid_district)

        logger.warning("\n".join(msg_invalidity))
        logger.info('=====> MV Grids validated')
        return msg_invalidity

    def export_mv_grid(self, conn, mv_grid_districts):
        """ Exports MV grids to database for visualization purposes

        Parameters
        ----------
        conn : sqlalchemy.engine.base.Connection object
               Database connection
        mv_grid_districts : List of MV grid_districts (instances of MVGridDistrictDing0 class)
            whose MV grids are exported.

        """

        # check arguments
        if not all(isinstance(_, int) for _ in mv_grid_districts):
            raise TypeError('`mv_grid_districts` has to be a list of integers.')

        srid = str(int(cfg_ding0.get('geo', 'srid')))

        Session = sessionmaker(bind=conn)
        session = Session()

        # delete all existing datasets
        # db_int.sqla_mv_grid_viz.__table__.create(conn) # create if not exist
        # change_owner_to(conn,
        #                 db_int.sqla_mv_grid_viz.__table_args__['schema'],
        #                 db_int.sqla_mv_grid_viz.__tablename__,
        #                 'oeuser')
        session.query(db_int.sqla_mv_grid_viz).delete()
        session.commit()

        # build data array from MV grids (nodes and branches)
        for grid_district in self.mv_grid_districts():

            grid_id = grid_district.mv_grid.id_db

            # init arrays for nodes
            mv_stations = []
            mv_cable_distributors = []
            mv_circuit_breakers = []
            lv_load_area_centres = []
            lv_stations = []
            mv_generators = []
            lines = []

            # get nodes from grid's graph and append to corresponding array
            for node in grid_district.mv_grid._graph.nodes():
                if isinstance(node, LVLoadAreaCentreDing0):
                    lv_load_area_centres.append((node.geo_data.x, node.geo_data.y))
                elif isinstance(node, MVCableDistributorDing0):
                    mv_cable_distributors.append((node.geo_data.x, node.geo_data.y))
                elif isinstance(node, MVStationDing0):
                    mv_stations.append((node.geo_data.x, node.geo_data.y))
                elif isinstance(node, CircuitBreakerDing0):
                    mv_circuit_breakers.append((node.geo_data.x, node.geo_data.y))
                elif isinstance(node, GeneratorDing0):
                    mv_generators.append((node.geo_data.x, node.geo_data.y))

            # create shapely obj from stations and convert to
            # geoalchemy2.types.WKBElement
            # set to None if no objects found (otherwise SQLAlchemy will throw an error).
            if lv_load_area_centres:
                lv_load_area_centres_wkb = from_shape(MultiPoint(lv_load_area_centres), srid=srid)
            else:
                lv_load_area_centres_wkb = None

            if mv_cable_distributors:
                mv_cable_distributors_wkb = from_shape(MultiPoint(mv_cable_distributors), srid=srid)
            else:
                mv_cable_distributors_wkb = None

            if mv_circuit_breakers:
                mv_circuit_breakers_wkb = from_shape(MultiPoint(mv_circuit_breakers), srid=srid)
            else:
                mv_circuit_breakers_wkb = None

            if mv_stations:
                mv_stations_wkb = from_shape(Point(mv_stations), srid=srid)
            else:
                mv_stations_wkb = None

            if mv_generators:
                mv_generators_wkb = from_shape(MultiPoint(mv_generators), srid=srid)
            else:
                mv_generators_wkb = None

            # get edges (lines) from grid's graph and append to corresponding array
            for branch in grid_district.mv_grid.graph_edges():
                line = branch['adj_nodes']
                lines.append(((line[0].geo_data.x,
                               line[0].geo_data.y),
                              (line[1].geo_data.x,
                               line[1].geo_data.y)))

            # create shapely obj from lines and convert to
            # geoalchemy2.types.WKBElement
            mv_lines_wkb = from_shape(MultiLineString(lines), srid=srid)

            # get nodes from lv grid districts and append to corresponding array
            for lv_load_area in grid_district.lv_load_areas():
                for lv_grid_district in lv_load_area.lv_grid_districts():
                    station = lv_grid_district.lv_grid.station()
                    if station not in grid_district.mv_grid.graph_isolated_nodes():
                        lv_stations.append((station.geo_data.x, station.geo_data.y))
            lv_stations_wkb = from_shape(MultiPoint(lv_stations), srid=srid)

            # add dataset to session
            dataset = db_int.sqla_mv_grid_viz(
                grid_id=grid_id,
                geom_mv_station=mv_stations_wkb,
                geom_mv_cable_dists=mv_cable_distributors_wkb,
                geom_mv_circuit_breakers=mv_circuit_breakers_wkb,
                geom_lv_load_area_centres=lv_load_area_centres_wkb,
                geom_lv_stations=lv_stations_wkb,
                geom_mv_generators=mv_generators_wkb,
                geom_mv_lines=mv_lines_wkb)
            session.add(dataset)

        # commit changes to db
        session.commit()

        # logger.info('=====> MV Grids exported')
        logger.info('MV Grids exported')

    def export_mv_grid_new(self, conn, mv_grid_districts):
        """ Exports MV grids to database for visualization purposes

        Parameters
        ----------
        conn : sqlalchemy.engine.base.Connection object
               Database connection
        mv_grid_districts : List of MV grid_districts (instances of MVGridDistrictDing0 class)
            whose MV grids are exported.

        """

        # check arguments
        if not all(isinstance(_, int) for _ in mv_grid_districts):
            raise TypeError('`mv_grid_districts` has to be a list of integers.')

        srid = str(int(cfg_ding0.get('geo', 'srid')))

        Session = sessionmaker(bind=conn)
        session = Session()

        # delete all existing datasets
        # db_int.sqla_mv_grid_viz_branches.__table__.create(conn) # create if not exist
        # change_owner_to(conn,
        #                 db_int.sqla_mv_grid_viz_branches.__table_args__['schema'],
        #                 db_int.sqla_mv_grid_viz_branches.__tablename__,
        #                 'oeuser')
        # db_int.sqla_mv_grid_viz_nodes.__table__.create(conn) # create if not exist
        # change_owner_to(conn,
        #                 db_int.sqla_mv_grid_viz_nodes.__table_args__['schema'],
        #                 db_int.sqla_mv_grid_viz_nodes.__tablename__,
        #                 'oeuser')
        session.query(db_int.sqla_mv_grid_viz_branches).delete()
        session.query(db_int.sqla_mv_grid_viz_nodes).delete()
        session.commit()

        # build data array from MV grids (nodes and branches)
        for grid_district in self.mv_grid_districts():

            # get nodes from grid's graph and create datasets
            for node in grid_district.mv_grid._graph.nodes():
                if hasattr(node, 'voltage_res'):
                    node_name = '_'.join(['MV',
                                          str(grid_district.mv_grid.id_db),
                                          repr(node)])

                    node_dataset = db_int.sqla_mv_grid_viz_nodes(
                        node_id=node_name,
                        grid_id=grid_district.mv_grid.id_db,
                        v_nom=grid_district.mv_grid.v_level,
                        geom=from_shape(Point(node.geo_data), srid=srid),
                        v_res0=node.voltage_res[0],
                        v_res1=node.voltage_res[1]
                    )
                    session.add(node_dataset)
                # LA centres of agg. LA
                elif isinstance(node, LVLoadAreaCentreDing0):
                    if node.lv_load_area.is_aggregated:
                        node_name = '_'.join(['MV',
                                              str(grid_district.mv_grid.id_db),
                                              repr(node)])

                        node_dataset = db_int.sqla_mv_grid_viz_nodes(
                            node_id=node_name,
                            grid_id=grid_district.mv_grid.id_db,
                            v_nom=grid_district.mv_grid.v_level,
                            geom=from_shape(Point(node.geo_data), srid=srid),
                            v_res0=0,
                            v_res1=0
                        )
                        session.add(node_dataset)

            # get branches (lines) from grid's graph and create datasets
            for branch in grid_district.mv_grid.graph_edges():
                if hasattr(branch['branch'], 's_res'):
                    branch_name = '_'.join(['MV',
                                            str(grid_district.mv_grid.id_db),
                                            'lin',
                                            str(branch['branch'].id_db)])

                    branch_dataset = db_int.sqla_mv_grid_viz_branches(
                        branch_id=branch_name,
                        grid_id=grid_district.mv_grid.id_db,
                        type_name=branch['branch'].type['name'],
                        type_kind=branch['branch'].kind,
                        type_v_nom=branch['branch'].type['U_n'],
                        type_s_nom=3**0.5 * branch['branch'].type['I_max_th'] * branch['branch'].type['U_n'],
                        length=branch['branch'].length / 1e3,
                        geom=from_shape(LineString([branch['adj_nodes'][0].geo_data,
                                                    branch['adj_nodes'][1].geo_data]),
                                        srid=srid),
                        s_res0=branch['branch'].s_res[0],
                        s_res1=branch['branch'].s_res[1]
                    )
                    session.add(branch_dataset)
                else:
                    branch_name = '_'.join(['MV',
                                            str(grid_district.mv_grid.id_db),
                                            'lin',
                                            str(branch['branch'].id_db)])

                    branch_dataset = db_int.sqla_mv_grid_viz_branches(
                        branch_id=branch_name,
                        grid_id=grid_district.mv_grid.id_db,
                        type_name=branch['branch'].type['name'],
                        type_kind=branch['branch'].kind,
                        type_v_nom=branch['branch'].type['U_n'],
                        type_s_nom=3**0.5 * branch['branch'].type['I_max_th'] * branch['branch'].type['U_n'],
                        length=branch['branch'].length / 1e3,
                        geom=from_shape(LineString([branch['adj_nodes'][0].geo_data,
                                                    branch['adj_nodes'][1].geo_data]),
                                        srid=srid),
                        s_res0=0,
                        s_res1=0
                    )
                    session.add(branch_dataset)


        # commit changes to db
        session.commit()

        logger.info('=====> MV Grids exported (NEW)')

    def to_dataframe(self):
        """Export grid data to dataframes for statistical analysis

        The export to dataframe is similar to db tables exported by
        `export_mv_grid_new`.

        Returns
        -------
        df : pandas.DataFrame
        """

        node_cols = ['node_id', 'grid_id', 'v_nom', 'geom', 'v_res0', 'v_res1',
                     'peak_load', 'generation_capacity', 'type']
        edges_cols = ['branch_id', 'grid_id', 'type_name', 'type_kind',
                      'type_v_nom', 'type_s_nom', 'length', 'geom', 's_res0',
                      's_res1']

        nodes_df = pd.DataFrame(columns=node_cols)
        edges_df = pd.DataFrame(columns=edges_cols)

        srid = str(int(self.config['geo']['srid']))

        for grid_district in self.mv_grid_districts():

            # get nodes from grid's graph and create datasets
            for node in grid_district.mv_grid.graph_nodes_sorted():
                node_name = '_'.join(['MV',
                                      str(grid_district.mv_grid.id_db),
                                      repr(node)])
                geom = from_shape(Point(node.geo_data), srid=srid)
                if isinstance(node, LVStationDing0):
                    peak_load = node.peak_load
                    generation_capacity = node.peak_generation
                    if hasattr(node, 'voltage_res'):
                        type = 'LV Station'
                    else:
                        type = 'LV station (aggregated)'
                elif isinstance(node, GeneratorDing0):
                    peak_load = 0
                    generation_capacity = node.capacity
                    type = node.type
                elif isinstance(node, MVCableDistributorDing0):
                    peak_load = 0
                    generation_capacity = 0
                    type = 'Cable distributor'
                elif isinstance(node, LVLoadAreaCentreDing0):
                    peak_load = 0
                    generation_capacity = 0
                    type = 'Load area center of aggregated load area'
                elif isinstance(node, CircuitBreakerDing0):
                    peak_load = 0
                    generation_capacity = 0
                    type = 'Switch Disconnector'
                    #round coordinates of circuit breaker
                    geosjson = mapping(node.geo_data)
                    decimal_places = 4 #with 4, its around 10m error N-S or E-W
                    geosjson['coordinates'] = np.round(np.array(geosjson['coordinates']), decimal_places)
                    geom = from_shape(Point(shape(geosjson)), srid=srid)
                else:
                    peak_load = 0
                    generation_capacity = 0
                    type = 'Unknown'

                # add res voltages from nodes which were part of PF only
                if hasattr(node, 'voltage_res'):
                    v_res0 = node.voltage_res[0]
                    v_res1 = node.voltage_res[1]
                else:
                    v_res0 = v_res1 = 0

                nodes_df = nodes_df.append(pd.Series(
                    {'node_id': node_name,
                     'grid_id': grid_district.mv_grid.id_db,
                     'v_nom': grid_district.mv_grid.v_level,
                     'geom': geom,
                     'peak_load': peak_load,
                     'generation_capacity': generation_capacity,
                     'v_res0': v_res0,
                     'v_res1': v_res1,
                     'type': type,
                     'rings': len(grid_district.mv_grid._rings)
                    }), ignore_index=True)

            # get branches (lines) from grid's graph and create datasets
            for branch in grid_district.mv_grid.graph_edges():
                if hasattr(branch['branch'], 's_res'):
                    branch_name = '_'.join(['MV',
                                            str(
                                                grid_district.mv_grid.id_db),
                                            'lin',
                                            str(branch[
                                                    'branch'].id_db)])

                    edges_df = edges_df.append(pd.Series(
                        {'branch_id': branch_name,
                        'grid_id': grid_district.mv_grid.id_db,
                        'type_name': branch['branch'].type['name'],
                        'type_kind': branch['branch'].kind,
                        'type_v_nom': branch['branch'].type['U_n'],
                        'type_s_nom': 3 ** 0.5 * branch['branch'].type[
                            'I_max_th'] * branch['branch'].type['U_n'],
                        'length': branch['branch'].length / 1e3,
                        'geom': from_shape(
                            LineString([branch['adj_nodes'][0].geo_data,
                                        branch['adj_nodes'][
                                            1].geo_data]),
                            srid=srid),
                        's_res0': branch['branch'].s_res[0],
                        's_res1': branch['branch'].s_res[1]}), ignore_index=True)

        return nodes_df, edges_df

    def mv_routing(self, debug=False, animation=False):
        """ Performs routing on Load Area centres to build MV grid with ring topology,
            see method `routing` in class `MVGridDing0` for details.

        Parameters
        ----------
            debug: If True, information is printed while routing
            animation: If True, images of route modification steps are exported
                during routing process - a new animation
                object is created, refer to class 'AnimationDing0()' for a more
                detailed description.
        """

        if animation:
            anim = AnimationDing0()
        else:
            anim = None

        for grid_district in self.mv_grid_districts():
            grid_district.mv_grid.routing(debug=debug, anim=anim)

        logger.info('=====> MV Routing (Routing, Connection of Satellites & '
                    'Stations) performed')

    def build_lv_grids(self):
        """ Builds LV grids for every non-aggregated LA in every MV grid
        district using model grids.
        """

        for mv_grid_district in self.mv_grid_districts():
            for load_area in mv_grid_district.lv_load_areas():
                if not load_area.is_aggregated:
                    for lv_grid_district in load_area.lv_grid_districts():

                        lv_grid_district.lv_grid.build_grid()
                else:
                    logger.info(
                        '{} is of type aggregated. No grid is created.'.format(repr(load_area)))

        logger.info('=====> LV model grids created')

    def connect_generators(self, debug=False):
        """ Connects generators (graph nodes) to grid (graph) for every MV and LV Grid District

        Args:
            debug: If True, information is printed during process
        """

        for mv_grid_district in self.mv_grid_districts():
            mv_grid_district.mv_grid.connect_generators(debug=debug)

            # get predefined random seed and initialize random generator
            seed = int(cfg_ding0.get('random', 'seed'))
            random.seed(a=seed)

            for load_area in mv_grid_district.lv_load_areas():
                if not load_area.is_aggregated:
                    for lv_grid_district in load_area.lv_grid_districts():

                        lv_grid_district.lv_grid.connect_generators(debug=debug)
                        if debug:
                            lv_grid_district.lv_grid.graph_draw(mode='LV')
                else:
                    logger.info(
                        '{} is of type aggregated. LV generators are not connected to LV grids.'.format(repr(load_area)))

        logger.info('=====> Generators connected')

    def mv_parametrize_grid(self, debug=False):
        """ Performs Parametrization of grid equipment of all MV grids, see
            method `parametrize_grid()` in class `MVGridDing0` for details.

        Parameters
        ----------
        debug: If True, information is printed while parametrization
        """

        for grid_district in self.mv_grid_districts():
            grid_district.mv_grid.parametrize_grid(debug=debug)

        logger.info('=====> MV Grids parametrized')

    def set_branch_ids(self):
        """ Performs generation and setting of ids of branches for all MV and underlying LV grids, see
            method `set_branch_ids()` in class `MVGridDing0` for details.
        """

        for grid_district in self.mv_grid_districts():
            grid_district.mv_grid.set_branch_ids()

        logger.info('=====> Branch IDs set')

    def set_circuit_breakers(self, debug=False):
        """ Calculates the optimal position of the existing circuit breakers and relocates them within the graph for
            all MV grids, see method `set_circuit_breakers` in ding0.grid.mv_grid.tools for details.
        Args:
            debug: If True, information is printed during process
        """

        for grid_district in self.mv_grid_districts():
            grid_district.mv_grid.set_circuit_breakers(debug=debug)

        logger.info('=====> MV Circuit Breakers relocated')

    def control_circuit_breakers(self, mode=None):
        """ Opens or closes all circuit breakers of all MV grids.

        Args:
            mode: Set mode='open' to open, mode='close' to close
            debug: If True, information is printed during process
        """

        for grid_district in self.mv_grid_districts():
            if mode == 'open':
                grid_district.mv_grid.open_circuit_breakers()
            elif mode == 'close':
                grid_district.mv_grid.close_circuit_breakers()
            else:
                raise ValueError('\'mode\' is invalid.')

        if mode == 'open':
            logger.info('=====> MV Circuit Breakers opened')
        elif mode == 'close':
            logger.info('=====> MV Circuit Breakers closed')

    def run_powerflow(self, conn, method='onthefly', export_pypsa=False, debug=False):
        """ Performs power flow calculation for all MV grids

        Args:
            conn: SQLalchemy database connection
            method: str
                Specify export method
                If method='db' grid data will be exported to database
                If method='onthefly' grid data will be passed to PyPSA directly (default)
            export_pypsa: bool
                If True PyPSA networks will be exported as csv to output/debug/grid/<MV-GRID_NAME>/
            debug: If True, information is printed during process
        """

        Session = sessionmaker(bind=conn)
        session = Session()

        if method == 'db':
            # Empty tables
            pypsa_io.delete_powerflow_tables(session)

            for grid_district in self.mv_grid_districts():
                if export_pypsa:
                    export_pypsa_dir = repr(grid_district.mv_grid)
                else:
                    export_pypsa_dir = None
                grid_district.mv_grid.run_powerflow(session, method='db',
                                                    export_pypsa_dir=export_pypsa_dir,
                                                    debug=debug)

        elif method == 'onthefly':
            for grid_district in self.mv_grid_districts():
                if export_pypsa:
                    export_pypsa_dir = repr(grid_district.mv_grid)
                else:
                    export_pypsa_dir = None
                grid_district.mv_grid.run_powerflow(session,
                                                    method='onthefly',
                                                    export_pypsa_dir=export_pypsa_dir,
                                                    debug=debug)

    def reinforce_grid(self):
        """ Performs grid reinforcement measures for all MV and LV grids
        Args:

        Returns:

        """
        # TODO: Finish method and enable LV case

        for grid_district in self.mv_grid_districts():

            # reinforce MV grid
            grid_district.mv_grid.reinforce_grid()

            # reinforce LV grids
            for lv_load_area in grid_district.lv_load_areas():
                if not lv_load_area.is_aggregated:
                    for lv_grid_district in lv_load_area.lv_grid_districts():
                        lv_grid_district.lv_grid.reinforce_grid()

    @property
    def metadata(self, run_id=None):
        """Provide metadata on a Ding0 run

        Parameters
        ----------
        run_id: str, (defaults to current date)
            Distinguish multiple versions of Ding0 data by a `run_id`. If not
            set it defaults to current date in the format YYYYMMDDhhmmss

        Returns
        -------
        dict
            Metadata
        """

        # Get latest version and/or git commit hash
        try:
            version = subprocess.check_output(
                ["git", "describe", "--tags", "--always"]).decode('utf8')
        except:
            version = None

        # Collect names of database table used to run Ding0 and data version
        if self.config['input_data_source']['input_data'] == 'versioned':
            data_version = self.config['versioned']['version']
            database_tables = self.config['versioned']
        elif self.config['input_data_source']['input_data'] == 'model_draft':
            data_version = 'model_draft'
            database_tables = self.config['model_draft']
        else:
            data_version = 'unknown'
            database_tables = 'unknown'

        # Collect assumptions
<<<<<<< HEAD
=======
        #assumptions = {**self.config['assumptions'],
        #               **self.config['mv_connect'],
        #               **self.config['mv_routing'],
        #               **self.config['mv_routing_tech_constraints']}
>>>>>>> 25611ac8
        assumptions = {}
        assumptions.update(self.config['assumptions'])
        assumptions.update(self.config['mv_connect'])
        assumptions.update(self.config['mv_routing'])
        assumptions.update(self.config['mv_routing_tech_constraints'])

        # Determine run_id if not set
        if not run_id:
            run_id = datetime.now().strftime("%Y%m%d%H%M%S")

        # Set instance attribute run_id
        if not self._run_id:
            self._run_id = run_id

        # Assing data to dict
        metadata = dict(
            version=version,
            mv_grid_districts=[int(_.id_db) for _ in self._mv_grid_districts],
            database_tables=database_tables,
            data_version=data_version,
            assumptions=assumptions,
            run_id=self._run_id
        )

        return metadata


    def __repr__(self):
        return str(self.name)

    def list_generators(self, conn):
        """
        List renewable (res) and conventional (conv) generators

        Args
        ----
        conn: SQLalchemy
            database connection
            
        Returns
        -------
        DataFrame
        """
        # make DB session
        Session = sessionmaker(bind=conn)
        session = Session()

        # build dicts to map MV grid district and Load Area ids to related objects
        mv_grid_districts_dict,\
        lv_load_areas_dict,\
        lv_grid_districts_dict,\
        lv_stations_dict = self.get_mvgd_lvla_lvgd_obj_from_id()

        # import renewable generators
        # build query
        generators_sqla = session.query(
                self.orm['orm_re_generators'].id,
                #self.orm['orm_re_generators'].subst_id,
                #self.orm['orm_re_generators'].la_id,
                #self.orm['orm_re_generators'].mvlv_subst_id,
                self.orm['orm_re_generators'].electrical_capacity,
                self.orm['orm_re_generators'].generation_type,
                self.orm['orm_re_generators'].generation_subtype,
                self.orm['orm_re_generators'].voltage_level,
                #func.ST_AsText(func.ST_Transform(
                #    self.orm['orm_re_generators'].rea_geom_new, srid)).label('geom_new'),
                #func.ST_AsText(func.ST_Transform(
                #    self.orm['orm_re_generators'].geom, srid)).label('geom')
                ).filter(
                self.orm['orm_re_generators'].subst_id.in_(list(mv_grid_districts_dict))). \
                filter(self.orm['orm_re_generators'].voltage_level.in_([4, 5, 6, 7])). \
                filter(self.orm['version_condition_re'])

        # read data from db
        generators_res = pd.read_sql_query(generators_sqla.statement,
                                        session.bind,
                                        index_col='id')

        generators_res.columns = ['GenCap' if c=='electrical_capacity' else
                                  'type' if c=='generation_type' else
                                  'subtype' if c=='generation_subtype' else
                                  'v_level' if c=='voltage_level' else
                                  c for c in generators_res.columns]
        ###########################
        # Imports conventional (conv) generators
        # build query
        generators_sqla = session.query(
                self.orm['orm_conv_generators'].gid,
                #self.orm['orm_conv_generators'].subst_id,
                #self.orm['orm_conv_generators'].name,
                self.orm['orm_conv_generators'].capacity,
                self.orm['orm_conv_generators'].fuel,
                self.orm['orm_conv_generators'].voltage_level,
                #func.ST_AsText(func.ST_Transform(
                #    self.orm['orm_conv_generators'].geom, srid)).label('geom')
                ).filter(
                self.orm['orm_conv_generators'].subst_id.in_(list(mv_grid_districts_dict))). \
                filter(self.orm['orm_conv_generators'].voltage_level.in_([4, 5, 6])). \
                filter(self.orm['version_condition_conv'])

        # read data from db
        generators_conv = pd.read_sql_query(generators_sqla.statement,
                                           session.bind,
                                           index_col='gid')

        generators_conv.columns = ['GenCap' if c=='capacity' else
                                   'type' if c=='fuel' else
                                   'v_level' if c=='voltage_level' else
                                   c for c in generators_conv.columns]
        ###########################
        generators = pd.concat([generators_conv, generators_res], axis=0)
        generators = generators.fillna('other')
        return generators

    def list_load_areas(self, conn, mv_districts):
        """list load_areas (load areas) peak load from database for a single MV grid_district

        Parameters
        ----------
        conn:
            Database connection
        mv_districts: 
            List of MV districts
        """

        # threshold: load area peak load, if peak load < threshold => disregard
        # load area
        lv_loads_threshold = cfg_ding0.get('mv_routing', 'load_area_threshold')
        #lv_loads_threshold = 0

        gw2kw = 10 ** 6  # load in database is in GW -> scale to kW

        #filter list for only desired MV districts
        stations_list = [d.mv_grid._station.id_db for d in mv_districts]

        # build SQL query
        Session = sessionmaker(bind=conn)
        session = Session()

        lv_load_areas_sqla = session.query(
            self.orm['orm_lv_load_areas'].id.label('id_db'),
            (self.orm['orm_lv_load_areas'].sector_peakload_residential * gw2kw).\
                label('peak_load_residential'),
            (self.orm['orm_lv_load_areas'].sector_peakload_retail * gw2kw).\
                label('peak_load_retail'),
            (self.orm['orm_lv_load_areas'].sector_peakload_industrial * gw2kw).\
                label('peak_load_industrial'),
            (self.orm['orm_lv_load_areas'].sector_peakload_agricultural * gw2kw).\
                label('peak_load_agricultural'),
            #self.orm['orm_lv_load_areas'].subst_id
            ). \
            filter(self.orm['orm_lv_load_areas'].subst_id.in_(stations_list)).\
            filter(((self.orm['orm_lv_load_areas'].sector_peakload_residential  # only pick load areas with peak load > lv_loads_threshold
                     + self.orm['orm_lv_load_areas'].sector_peakload_retail
                     + self.orm['orm_lv_load_areas'].sector_peakload_industrial
                     + self.orm['orm_lv_load_areas'].sector_peakload_agricultural)
                       * gw2kw) > lv_loads_threshold). \
            filter(self.orm['version_condition_la'])

        # read data from db
        lv_load_areas = pd.read_sql_query(lv_load_areas_sqla.statement,
                                          session.bind,
                                          index_col='id_db')

        return lv_load_areas

    def list_lv_grid_districts(self, conn, lv_stations):
        """Imports all lv grid districts within given load area

        Parameters
        ----------
        conn: SQLalchemy database connection
        lv_stations:
            List required LV_stations==LV districts.

        Returns
        -------
        pandas Dataframe
            Table of lv_grid_districts
        """
        gw2kw = 10 ** 6  # load in database is in GW -> scale to kW

        # 1. filter grid districts of relevant load area
        Session = sessionmaker(bind=conn)
        session = Session()

        lv_grid_districs_sqla = session.query(
            self.orm['orm_lv_grid_district'].mvlv_subst_id,
            (self.orm[
                 'orm_lv_grid_district'].sector_peakload_residential * gw2kw).
                label('peak_load_residential'),
            (self.orm['orm_lv_grid_district'].sector_peakload_retail * gw2kw).
                label('peak_load_retail'),
            (self.orm[
                 'orm_lv_grid_district'].sector_peakload_industrial * gw2kw).
                label('peak_load_industrial'),
            (self.orm[
                 'orm_lv_grid_district'].sector_peakload_agricultural * gw2kw).
                label('peak_load_agricultural'),
            ). \
            filter(self.orm['orm_lv_grid_district'].mvlv_subst_id.in_(
            lv_stations)). \
            filter(self.orm['version_condition_lvgd'])

        # read data from db
        lv_grid_districts = pd.read_sql_query(lv_grid_districs_sqla.statement,
                                              session.bind,
                                              index_col='mvlv_subst_id')

        return lv_grid_districts<|MERGE_RESOLUTION|>--- conflicted
+++ resolved
@@ -1691,13 +1691,6 @@
             database_tables = 'unknown'
 
         # Collect assumptions
-<<<<<<< HEAD
-=======
-        #assumptions = {**self.config['assumptions'],
-        #               **self.config['mv_connect'],
-        #               **self.config['mv_routing'],
-        #               **self.config['mv_routing_tech_constraints']}
->>>>>>> 25611ac8
         assumptions = {}
         assumptions.update(self.config['assumptions'])
         assumptions.update(self.config['mv_connect'])
