--- conflicted
+++ resolved
@@ -460,7 +460,6 @@
             raise ValueError('Please specify type as nodes or edges')
 
     def find_and_union_paths(self, node_source, nodes_target):
-<<<<<<< HEAD
         """
         Determines shortest paths from
         `node_source` to all nodes in `node_target`
@@ -476,18 +475,6 @@
 
         node_target: |ding0_node_object_types|
             target node, member of _graph, ding0 node object
-=======
-        """ Determines shortest paths from `node_source` to all nodes in `node_target` in _graph using find_path().
-
-        The branches of all paths are stored in a set - the result is a list of unique branches.
-
-        Args
-        ----
-        node_source: GridDing0
-            source node, member of _graph
-        node_target: GridDing0
-            target node, member of _graph
->>>>>>> 1ffaa18e
 
         Returns
         -------
@@ -504,7 +491,6 @@
         return list(branches)
 
     def graph_path_length(self, node_source, node_target):
-<<<<<<< HEAD
         """
         Calculates the absolute distance between `node_source`
         and `node_target` in meters using find_path()
@@ -515,16 +501,6 @@
 
         node_target: |ding0_node_object_types|
             target node, member of _graph, ding0 node object
-=======
-        """ Calculates the absolute distance between `node_source` and `node_target` in meters using find_path() and branches' length attribute.
-
-        Args
-        ----
-        node_source: GridDing0
-            source node, member of _graph
-        node_target: GridDing0
-            target node, member of _graph
->>>>>>> 1ffaa18e
 
         Returns
         -------
