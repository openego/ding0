"""This file is part of DINGO, the DIstribution Network GeneratOr.
DINGO is a tool to generate synthetic medium and low voltage power
distribution grids based on open data.

It is developed in the project open_eGo: https://openegoproject.wordpress.com

DING0 lives at github: https://github.com/openego/ding0/
The documentation is available on RTD: http://ding0.readthedocs.io"""

__copyright__ = "Reiner Lemoine Institut gGmbH"
__license__ = "GNU Affero General Public License Version 3 (AGPL-3.0)"
__url__ = "https://github.com/openego/ding0/blob/master/LICENSE"
__author__ = "nesnoj, gplssm"

import pickle
import numpy as np
import pandas as pd
import time
import os
import json
import re

from matplotlib import pyplot as plt
import seaborn as sns

from egoio.tools import db
from ding0.core import NetworkDing0
from ding0.core import GeneratorDing0, GeneratorFluctuatingDing0
from ding0.core import LVCableDistributorDing0, MVCableDistributorDing0
from ding0.core import MVStationDing0, LVStationDing0
from ding0.core import CircuitBreakerDing0
from ding0.core.network.loads import LVLoadDing0, MVLoadDing0
from ding0.core import LVLoadAreaCentreDing0

from shapely.ops import transform
import pyproj
from functools import partial

from geoalchemy2.shape import from_shape
from sqlalchemy.orm import sessionmaker
from shapely.wkt import loads as wkt_loads
from shapely.geometry import Point, MultiPoint, MultiLineString, LineString
from shapely.geometry import shape, mapping

import multiprocessing as mp

from math import floor, ceil, pi

from ding0.flexopt.check_tech_constraints import check_load, check_voltage, \
    get_critical_line_loading, get_critical_voltage_at_nodes
from ding0.tools import config as cfg_ding0

import networkx as nx

#############################################
plt.close('all')
cfg_ding0.load_config('config_db_tables.cfg')
cfg_ding0.load_config('config_calc.cfg')
cfg_ding0.load_config('config_files.cfg')
cfg_ding0.load_config('config_misc.cfg')


def lv_grid_generators_bus_bar(nd):
    """
    Calculate statistics about generators at bus bar in LV grids

    Parameters
    ----------
    nd : ding0.NetworkDing0
        Network container object

    Returns
    -------
    lv_stats : dict
        Dict with keys of LV grid repr() on first level. Each of the grids has
        a set of statistical information about its topology
    """

    lv_stats = {}

    for la in nd._mv_grid_districts[0].lv_load_areas():
        for lvgd in la.lv_grid_districts():
            station_neighbors = list(lvgd.lv_grid._graph[
                                         lvgd.lv_grid._station].keys())

            # check if nodes of a statio are members of list generators
            station_generators = [x for x in station_neighbors
                                  if x in lvgd.lv_grid.generators()]

            lv_stats[repr(lvgd.lv_grid._station)] = station_generators

    return lv_stats


def save_nd_to_pickle(nd, path='', filename=None):
    """Use pickle to save the whole nd-object to disc

    The network instance is entirely pickled to a file.

    Parameters
    ----------
    nd : NetworkDing0
        Ding0 grid container object
    path : str
        Absolute or relative path where pickle should be saved. Default is ''
        which means pickle is save to PWD

    """

    abs_path = os.path.abspath(path)

    if len(nd._mv_grid_districts) > 1:
        name_extension = '_{number}-{number2}'.format(
            number=nd._mv_grid_districts[0].id_db,
            number2=nd._mv_grid_districts[-1].id_db)
    else:
        name_extension = '_{number}'.format(
            number=nd._mv_grid_districts[0].id_db)

    if filename is None:
        filename = "ding0_grids_{ext}.pkl".format(
            ext=name_extension)

    # delete attributes of `nd` in order to make pickling work
    # del nd._config
    del nd._orm

    pickle.dump(nd, open(os.path.join(abs_path, filename), "wb"))


def load_nd_from_pickle(filename=None, path=''):
    """
    Use pickle to save the whole nd-object to disc

    Parameters
    ----------
    filename : str
        Filename of nd pickle
    path : str
        Absolute or relative path where pickle should be saved. Default is ''
        which means pickle is save to PWD

    Returns
    -------
    nd : NetworkDing0
        Ding0 grid container object
    """

    abs_path = os.path.abspath(path)

    if filename is None:
        raise NotImplementedError

    return pickle.load(open(os.path.join(abs_path, filename), "rb"))


def plot_cable_length(stats, plotpath):
    """
    Cable length per MV grid district
    """

    # cable and line kilometer distribution
    f, axarr = plt.subplots(2, sharex=True)
    stats.hist(column=['km_cable'], bins=5, alpha=0.5, ax=axarr[0])
    stats.hist(column=['km_line'], bins=5, alpha=0.5, ax=axarr[1])

    plt.savefig(os.path.join(plotpath,
                             'Histogram_cable_line_length.pdf'))


def plot_generation_over_load(stats, plotpath):
    """

    :param stats:
    :param plotpath:
    :return:
    """

    # Generation capacity vs. peak load
    sns.set_context("paper", font_scale=1.1)
    sns.set_style("ticks")

    # reformat to MW
    stats[['generation_capacity', 'peak_load']] = stats[['generation_capacity',
                                                         'peak_load']] / 1e3

    sns.lmplot('generation_capacity', 'peak_load',
               data=stats,
               fit_reg=False,
               hue='v_nom',
               # hue='Voltage level',
               scatter_kws={"marker": "D",
                            "s": 100},
               aspect=2)
    plt.title('Peak load vs. generation capcity')
    plt.xlabel('Generation capacity in MW')
    plt.ylabel('Peak load in MW')

    plt.savefig(os.path.join(plotpath,
                             'Scatter_generation_load.pdf'))


def plot_km_cable_vs_line(stats, plotpath):
    """

    :param stats:
    :param plotpath:
    :return:
    """

    # Cable vs. line kilometer scatter
    sns.lmplot('km_cable', 'km_line',
               data=stats,
               fit_reg=False,
               hue='v_nom',
               # hue='Voltage level',
               scatter_kws={"marker": "D",
                            "s": 100},
               aspect=2)
    plt.title('Kilometer of cable/line')
    plt.xlabel('Km of cables')
    plt.ylabel('Km of overhead lines')

    plt.savefig(os.path.join(plotpath,
                             'Scatter_cables_lines.pdf'))


def concat_nd_pickles(self, mv_grid_districts):
    """
    Read multiple pickles, join nd objects and save to file

    Parameters
    ----------
    mv_grid_districts : list
        Ints describing MV grid districts
    """

    pickle_name = cfg_ding0.get('output', 'nd_pickle')
    # self.nd = self.read_pickles_from_files(pickle_name)

    # TODO: instead of passing a list of mvgd's, pass list of filenames plus optionally a basth_path
    for mvgd in mv_grid_districts[1:]:

        filename = os.path.join(
            self.base_path,
            'results', pickle_name.format(mvgd))
        if os.path.isfile(filename):
            mvgd_pickle = pickle.load(open(filename, 'rb'))
            if mvgd_pickle._mv_grid_districts:
                mvgd.add_mv_grid_district(mvgd_pickle._mv_grid_districts[0])

    # save to concatenated pickle
    pickle.dump(mvgd,
                open(os.path.join(
                    self.base_path,
                    'results',
                    "ding0_grids_{0}-{1}.pkl".format(
                        mv_grid_districts[0],
                        mv_grid_districts[-1])),
                    "wb"))

    # save stats (edges and nodes data) to csv
    nodes, edges = mvgd.to_dataframe()
    nodes.to_csv(os.path.join(
        self.base_path,
        'results', 'mvgd_nodes_stats_{0}-{1}.csv'.format(
            mv_grid_districts[0], mv_grid_districts[-1])),
        index=False)
    edges.to_csv(os.path.join(
        self.base_path,
        'results', 'mvgd_edges_stats_{0}-{1}.csv'.format(
            mv_grid_districts[0], mv_grid_districts[-1])),
        index=False)


####################################################
def calculate_lvgd_stats(nw):
    """
    LV Statistics for an arbitrary network

    Parameters
    ----------
    nw: :any:`list` of NetworkDing0
        The MV grid(s) to be studied

    Returns
    -------
    lvgd_stats : pandas.DataFrame
        Dataframe containing several statistical numbers about the LVGD
    """
    ##############################
    #  ETRS (equidistant) to WGS84 (conformal) projection
    proj = partial(
        pyproj.transform,
        # pyproj.Proj(init='epsg:3035'),  # source coordinate system
        #  pyproj.Proj(init='epsg:4326'))  # destination coordinate system
        pyproj.Proj(init='epsg:4326'),  # source coordinate system
        pyproj.Proj(init='epsg:3035'))  # destination coordinate system
    ##############################
    # close circuit breakers
    nw.control_circuit_breakers(mode='close')
    ##############################
    lv_dist_idx = 0
    lv_dist_dict = {}
    lv_gen_idx = 0
    lv_gen_dict = {}
    lv_load_idx = 0
    lv_load_dict = {}
    branch_idx = 0
    branches_dict = {}
    trafos_idx = 0
    trafos_dict = {}
    for mv_district in nw.mv_grid_districts():
        for LA in mv_district.lv_load_areas():
            for lv_district in LA.lv_grid_districts():
                lv_dist_idx += 1
                branches_from_station = len(
                    lv_district.lv_grid.graph_branches_from_node(
                        lv_district.lv_grid.station()))
                lv_dist_dict[lv_dist_idx] = {
                    'MV_grid_id': mv_district.mv_grid.id_db,
                    'LV_grid_id': lv_district.lv_grid.id_db,
                    'Load Area ID': LA.id_db,
                    'Population': lv_district.population,
                    'Peak Load Residential': lv_district.peak_load_residential,
                    'Peak Load Retail': lv_district.peak_load_retail,
                    'Peak Load Industrial': lv_district.peak_load_industrial,
                    'Peak Load Agricultural': lv_district.peak_load_agricultural,
                    'N° of Sector Residential': lv_district.sector_count_residential,
                    'N° of Sector Retail': lv_district.sector_count_retail,
                    'N° of Sector Industrial': lv_district.sector_count_industrial,
                    'N° of Sector Agricultural': lv_district.sector_count_agricultural,
                    'Accum. Consumption Residential': lv_district.sector_consumption_residential,
                    'Accum. Consumption Retail': lv_district.sector_consumption_retail,
                    'Accum. Consumption Industrial': lv_district.sector_consumption_industrial,
                    'Accum. Consumption Agricultural': lv_district.sector_consumption_agricultural,
                    'N° of branches from LV Station': branches_from_station,
                    'Load Area is Aggregated': LA.is_aggregated,
                    'Load Area is Satellite': LA.is_satellite,
                }
                # generation capacity
                for g in lv_district.lv_grid.generators():
                    lv_gen_idx += 1
                    subtype = g.subtype
                    if subtype == None:
                        subtype = 'other'
                    type = g.type
                    if type == None:
                        type = 'other'
                    lv_gen_dict[lv_gen_idx] = {
                        'LV_grid_id': lv_district.lv_grid.id_db,
                        'v_level': g.v_level,
                        'subtype': type + '/' + subtype,
                        'GenCap': g.capacity,
                    }
                # nodes bzw. LV loads
                for node in lv_district.lv_grid.graph_nodes_sorted():
                    if isinstance(node, LVLoadDing0):
                        lv_load_idx += 1
                        if 'agricultural' in node.consumption:
                            tipo = 'agricultural'
                        elif 'industrial' in node.consumption:
                            tipo = 'ind_ret'
                        elif 'residential' in node.consumption:
                            tipo = 'residential'
                        else:
                            tipo = 'none'
                        lv_load_dict[lv_load_idx] = {
                            'LV_grid_id': lv_district.lv_grid.id_db,
                            'load_type': tipo,
                        }
                # branches
                for branch in lv_district.lv_grid.graph_edges():
                    branch_idx += 1
                    branches_dict[branch_idx] = {
                        'LV_grid_id': lv_district.lv_grid.id_db,
                        'length': branch['branch'].length / 1e3,
                        'type_name': branch['branch'].type.to_frame().columns[
                            0],
                        'type_kind': branch['branch'].kind,
                    }
                # Transformers
                for trafo in lv_district.lv_grid.station().transformers():
                    trafos_idx += 1
                    trafos_dict[trafos_idx] = {
                        'LV_grid_id': lv_district.lv_grid.id_db,
                        's_max_a': trafo.s_max_a,
                    }

                # geographic
                district_geo = transform(proj, lv_district.geo_data)
                lv_dist_dict[lv_dist_idx].update({'Area': district_geo.area})

    lvgd_stats = pd.DataFrame.from_dict(lv_dist_dict, orient='index').set_index(
        'LV_grid_id')
    # generate partial dataframes
    gen_df = pd.DataFrame.from_dict(lv_gen_dict, orient='index')
    load_df = pd.DataFrame.from_dict(lv_load_dict, orient='index')
    branch_df = pd.DataFrame.from_dict(branches_dict, orient='index')
    trafos_df = pd.DataFrame.from_dict(trafos_dict, orient='index')

    # resque desired data
    if not gen_df.empty:
        # generation by voltage level
        lv_generation = gen_df.groupby(['LV_grid_id', 'v_level'])[
            'GenCap'].sum().to_frame().unstack(level=-1)
        lv_generation.columns = [
            'Gen. Cap. v_level ' + str(_[1]) if isinstance(_, tuple) else str(_)
            for _ in
            lv_generation.columns]
        lvgd_stats = pd.concat([lvgd_stats, lv_generation], axis=1)
        # generation by type/subtype
        lv_generation = gen_df.groupby(['LV_grid_id', 'subtype'])[
            'GenCap'].sum().to_frame().unstack(level=-1)
        lv_generation.columns = [
            'Gen. Cap. type ' + str(_[1]) if isinstance(_, tuple) else str(_)
            for _ in
            lv_generation.columns]
        lvgd_stats = pd.concat([lvgd_stats, lv_generation], axis=1)
    if not load_df.empty:
        # number of residential loads
        lv_loads = \
        load_df[load_df['load_type'] == 'residential'].groupby(['LV_grid_id'])[
            'load_type'].count().to_frame()  # .unstack(level=-1)
        lv_loads.columns = ['N° of loads residential']
        lvgd_stats = pd.concat([lvgd_stats, lv_loads], axis=1)
        # number of agricultural loads
        lv_loads = \
        load_df[load_df['load_type'] == 'agricultural'].groupby(['LV_grid_id'])[
            'load_type'].count().to_frame()  # .unstack(level=-1)
        lv_loads.columns = ['N° of loads agricultural']
        lvgd_stats = pd.concat([lvgd_stats, lv_loads], axis=1)
        # number of mixed industrial / retail loads
        lv_loads = \
        load_df[load_df['load_type'] == 'ind_ret'].groupby(['LV_grid_id'])[
            'load_type'].count().to_frame()  # .unstack(level=-1)
        lv_loads.columns = ['N° of loads mixed industrial/retail']
        lvgd_stats = pd.concat([lvgd_stats, lv_loads], axis=1)

    if not branch_df.empty:
        # branches by type name
        lv_branches = branch_df.groupby(['LV_grid_id', 'type_name'])[
            'length'].sum().to_frame().unstack(level=-1)
        lv_branches.columns = [
            'Length Type ' + _[1] if isinstance(_, tuple) else _ for _ in
            lv_branches.columns]
        lvgd_stats = pd.concat([lvgd_stats, lv_branches], axis=1)
        # branches by kind
        lv_branches = \
        branch_df[branch_df['type_kind'] == 'line'].groupby(['LV_grid_id'])[
            'length'].sum().to_frame()
        lv_branches.columns = ['Length of overhead lines']
        lvgd_stats = pd.concat([lvgd_stats, lv_branches], axis=1)
        lv_branches = \
        branch_df[branch_df['type_kind'] == 'cable'].groupby(['LV_grid_id'])[
            'length'].sum().to_frame()
        lv_branches.columns = ['Length of underground cables']
        lvgd_stats = pd.concat([lvgd_stats, lv_branches], axis=1)
        # N°of branches
        lv_branches = branch_df.groupby(['LV_grid_id', 'type_name'])[
            'length'].count().to_frame().unstack(level=-1)
        lv_branches.columns = [
            'N° of branches Type ' + _[1] if isinstance(_, tuple) else _ for _
            in
            lv_branches.columns]
        lvgd_stats = pd.concat([lvgd_stats, lv_branches], axis=1)
        lv_branches = \
        branch_df[branch_df['type_kind'] == 'line'].groupby(['LV_grid_id'])[
            'length'].count().to_frame()
        lv_branches.columns = ['N° of branches overhead lines']
        lvgd_stats = pd.concat([lvgd_stats, lv_branches], axis=1)
        lv_branches = \
        branch_df[branch_df['type_kind'] == 'cable'].groupby(['LV_grid_id'])[
            'length'].count().to_frame()
        lv_branches.columns = ['N° of branches underground cables']
        lvgd_stats = pd.concat([lvgd_stats, lv_branches], axis=1)
    if not trafos_df.empty:
        # N of trafos
        lv_trafos = trafos_df.groupby(['LV_grid_id'])[
            's_max_a'].count().to_frame()
        lv_trafos.columns = ['N° of MV/LV Trafos']
        lvgd_stats = pd.concat([lvgd_stats, lv_trafos], axis=1)
        # Capacity of trafos
        lv_trafos = trafos_df.groupby(['LV_grid_id'])[
            's_max_a'].sum().to_frame()
        lv_trafos.columns = ['Accumulated s_max_a in MVLV trafos']
        lvgd_stats = pd.concat([lvgd_stats, lv_trafos], axis=1)

    lvgd_stats = lvgd_stats.fillna(0)
    lvgd_stats = lvgd_stats[sorted(lvgd_stats.columns.tolist())]
    return lvgd_stats


####################################################
def calculate_mvgd_stats(nw):
    """
    MV Statistics for an arbitrary network

    Parameters
    ----------
    nw: :any:`list` of NetworkDing0
        The MV grid(s) to be studied

    Returns
    -------
    mvgd_stats : pandas.DataFrame
        Dataframe containing several statistical numbers about the MVGD
    """
    ##############################

    omega = 2 * pi * 50

    # close circuit breakers
    nw.control_circuit_breakers(mode='close')
    ##############################
    # Collect info from nw into dataframes
    # define dictionaries for collection
    trafos_dict = {}
    generators_dict = {}
    branches_dict = {}
    ring_dict = {}
    LA_dict = {}
    other_nodes_dict = {}
    lv_branches_dict = {}
    # initiate indexes
    trafos_idx = 0
    gen_idx = 0
    branch_idx = 0
    ring_idx = 0
    LA_idx = 0
    lv_branches_idx = 0

    # loop over MV grid districts
    for district in nw.mv_grid_districts():

        # node of MV station
        root = district.mv_grid.station()

        ###################################
        # get impedance of path to each terminal node
        # and get thermal capacity of first segment of path to each terminal node

        # store properties of terminal nodes in dictionaries
        # properties are e.g. impedance of path, length of path, thermal limit of first segment of path
        mv_impedances = {}
        mvlv_impedances = {}

        mv_path_lengths = {}
        mvlv_path_lengths = {}

        mv_thermal_limits = {}  # I_max of first segment on MV for each MV path
        lv_thermal_limits = {}  # I_max of first segment on LV for each LV path
        mvlv_thermal_limits = {}  # I_max of first segment on MV for each MVLV path

        n_outgoing_LV = 0
        n_stations_LV = 0

        n_outgoing_MV = 0

        G = district.mv_grid._graph

        for node in G.nodes_iter():
            if isinstance(node, MVStationDing0):
                n_outgoing_MV += len(G.neighbors(node))
                continue
            mv_impedance = 0
            mv_path_length = 0
            if not isinstance(node, MVCableDistributorDing0) and not isinstance(
                    node, CircuitBreakerDing0):
                if not nx.has_path(G, root, node):
                    continue
                    # print(node, node.lv_load_area.is_aggregated) # only debug
                else:
                    path = nx.shortest_path(G, root, node)
                    for i in range(len(path) - 1):
                        mv_impedance += np.sqrt(
                            (G.edge[path[i]][path[i + 1]]['branch'].type[
                                 'L'] * 1e-3 * omega * \
                             G.edge[path[i]][path[i + 1]][
                                 'branch'].length) ** 2. + \
                            (G.edge[path[i]][path[i + 1]]['branch'].type[
                                 'R'] * \
                             G.edge[path[i]][path[i + 1]][
                                 'branch'].length) ** 2.)
                        mv_path_length += G.edge[path[i]][path[i + 1]][
                            'branch'].length

                    mv_impedances[node] = mv_impedance
                    mv_path_lengths[node] = mv_path_length
                    mv_thermal_limit = G.edge[path[0]][path[1]]['branch'].type[
                        'I_max_th']
                    mv_thermal_limits[node] = mv_thermal_limit

                    if isinstance(node, LVStationDing0):
                        # add impedance of transformers in LV station
                        lvstation_impedance = 0.
                        for trafo in node.transformers():
                            lvstation_impedance += 1. / np.hypot(trafo.r,
                                                                 trafo.x)  # transformers operating in parallel
                        if lvstation_impedance > 0.:  # avoid dividing by zero
                            lvstation_impedance = 1. / lvstation_impedance
                        else:
                            lvstation_impedance = 0.
                        # identify LV nodes belonging to LV station
                        for lv_LA in district.lv_load_areas():
                            for lv_dist in lv_LA.lv_grid_districts():
                                if lv_dist.lv_grid._station == node:
                                    G_lv = lv_dist.lv_grid._graph
                                    # loop over all LV terminal nodes belonging to LV station
                                    for lv_node in G_lv.nodes():
                                        if isinstance(lv_node,
                                                      GeneratorDing0) or isinstance(
                                                lv_node, LVLoadDing0):
                                            path = nx.shortest_path(G_lv, node,
                                                                    lv_node)
                                            lv_impedance = lvstation_impedance
                                            lv_path_length = 0.
                                            for i in range(len(path) - 1):
                                                lv_impedance += np.sqrt((
                                                                                    G_lv.edge[
                                                                                        path[
                                                                                            i]][
                                                                                        path[
                                                                                            i + 1]][
                                                                                        'branch'].type[
                                                                                        'L'] * 1e-3 * omega * \
                                                                                    G_lv.edge[
                                                                                        path[
                                                                                            i]][
                                                                                        path[
                                                                                            i + 1]][
                                                                                        'branch'].length) ** 2. + \
                                                                        (
                                                                                    G_lv.edge[
                                                                                        path[
                                                                                            i]][
                                                                                        path[
                                                                                            i + 1]][
                                                                                        'branch'].type[
                                                                                        'R'] * \
                                                                                    G_lv.edge[
                                                                                        path[
                                                                                            i]][
                                                                                        path[
                                                                                            i + 1]][
                                                                                        'branch'].length) ** 2.)
                                                lv_path_length += \
                                                G_lv.edge[path[i]][path[i + 1]][
                                                    'branch'].length
                                            lv_thermal_limit = \
                                            G_lv.edge[path[0]][path[1]][
                                                'branch'].type['I_max_th']

                                            mvlv_impedances[
                                                lv_node] = mv_impedance + lv_impedance
                                            mvlv_path_lengths[
                                                lv_node] = mv_path_length + lv_path_length
                                            lv_thermal_limits[
                                                lv_node] = lv_thermal_limit
                                            mvlv_thermal_limits[
                                                lv_node] = mv_thermal_limit

                                        elif isinstance(lv_node,
                                                        LVStationDing0):
                                            n_outgoing_LV += len(
                                                G_lv.neighbors(lv_node))
                                            n_stations_LV += 1

        # compute mean values by looping over terminal nodes
        sum_impedances = 0.
        sum_thermal_limits = 0.
        sum_path_lengths = 0.
        n_terminal_nodes_MV = 0

        # terminal nodes on MV
        for terminal_node in mv_impedances.keys():  # neglect LVStations here because already part of MVLV paths below
            if not isinstance(terminal_node, LVStationDing0) and not isinstance(
                    terminal_node, MVStationDing0):
                sum_impedances += mv_impedances[terminal_node]
                sum_thermal_limits += mv_thermal_limits[terminal_node]
                sum_path_lengths += mv_path_lengths[terminal_node]
                n_terminal_nodes_MV += 1

        sum_thermal_limits_LV = 0.
        n_terminal_nodes_LV = 0

        # terminal nodes on LV
        for terminal_node in mvlv_impedances.keys():
            sum_impedances += mvlv_impedances[terminal_node]
            sum_thermal_limits += mvlv_thermal_limits[terminal_node]
            sum_thermal_limits_LV += lv_thermal_limits[terminal_node]
            sum_path_lengths += mvlv_path_lengths[terminal_node]
            n_terminal_nodes_LV += 1

        n_terminal_nodes = n_terminal_nodes_MV + n_terminal_nodes_LV

        if n_terminal_nodes < 1:
            mean_impedance = np.nan
            mean_thermal_limit = np.nan
            mean_path_length = np.nan
        else:
            mean_impedance = sum_impedances / n_terminal_nodes
            mean_thermal_limit = sum_thermal_limits / n_terminal_nodes
            mean_path_length = sum_path_lengths / n_terminal_nodes
        if n_terminal_nodes_LV < 1:
            mean_thermal_limit_LV = np.nan
        else:
            mean_thermal_limit_LV = sum_thermal_limits_LV / n_terminal_nodes_LV
        number_outgoing_LV = n_outgoing_LV  # / n_stations_LV
        number_outgoing_MV = n_outgoing_MV

        ###################################
        # compute path lengths (written by Miguel)
        max_mv_path = 0
        max_mvlv_path = 0

        # rings
        nodes_in_rings = []
        branches_in_rings = []
        for ring in district.mv_grid.rings_full_data():
            ring_idx += 1

            # generation cap
            ring_gen = 0
            for node in ring[2]:
                nodes_in_rings.append(node)
                if isinstance(node, GeneratorDing0):
                    ring_gen += node.capacity
            # length
            ring_length = 0
            for branch in ring[1]:
                branches_in_rings.append(branch)
                ring_length += branch.length / 1e3

            ring_dict[ring_idx] = {
                'grid_id': district.mv_grid.id_db,
                'ring_length': ring_length,
                'ring_capacity': ring_gen,
            }

        # transformers in main station
        for trafo in district.mv_grid.station().transformers():
            trafos_idx += 1
            trafos_dict[trafos_idx] = {
                'grid_id': district.mv_grid.id_db,
                's_max_a': trafo.s_max_a}

        # Generators and other MV special nodes
        cd_count = 0
        LVs_count = 0
        cb_count = 0
        lv_trafo_count = 0
        lv_trafo_cap = 0

        for node in district.mv_grid._graph.nodes():
            mv_path_length = 0
            mvlv_path_length = 0

            if isinstance(node, GeneratorDing0):
                gen_idx += 1
                isolation = not node in nodes_in_rings
                subtype = node.subtype
                if subtype == None:
                    subtype = 'other'
                generators_dict[gen_idx] = {
                    'grid_id': district.mv_grid.id_db,
                    'type': node.type,
                    'sub_type': node.type + '/' + subtype,
                    'gen_cap': node.capacity,
                    'v_level': node.v_level,
                    'isolation': isolation,
                }
                mv_path_length = district.mv_grid.graph_path_length(
                    node_source=root,
                    node_target=node)

            elif isinstance(node, MVCableDistributorDing0):
                cd_count += 1
            elif isinstance(node, LVStationDing0):
                LVs_count += 1
                lv_trafo_count += len([trafo for trafo in node.transformers()])
                lv_trafo_cap += np.sum(
                    [trafo.s_max_a for trafo in node.transformers()])

                if not node.lv_load_area.is_aggregated:
                    mv_path_length = district.mv_grid.graph_path_length(
                        node_source=root,
                        node_target=node)
                    max_lv_path = 0
                    for lv_LA in district.lv_load_areas():
                        for lv_dist in lv_LA.lv_grid_districts():
                            if lv_dist.lv_grid._station == node:
                                for lv_node in lv_dist.lv_grid._graph.nodes():
                                    lv_path_length = lv_dist.lv_grid.graph_path_length(
                                        node_source=node,
                                        node_target=lv_node)
                                    max_lv_path = max(max_lv_path,
                                                      lv_path_length)
                    mvlv_path_length = mv_path_length + max_lv_path

            elif isinstance(node, CircuitBreakerDing0):
                cb_count += 1

            max_mv_path = max(max_mv_path, mv_path_length / 1000)
            max_mvlv_path = max(max_mvlv_path, mvlv_path_length / 1000)

        other_nodes_dict[district.mv_grid.id_db] = {
            'CD_count': cd_count,
            'LV_count': LVs_count,
            'CB_count': cb_count,
            'MVLV_trafo_count': lv_trafo_count,
            'MVLV_trafo_cap': lv_trafo_cap,
            'max_mv_path': max_mv_path,
            'max_mvlv_path': max_mvlv_path,
            'mean_impedance': mean_impedance,
            'mean_thermal_limit': mean_thermal_limit,
            'mean_thermal_limit_LV': mean_thermal_limit_LV,
            'mean_path_length': mean_path_length / 1.e3,
            'number_outgoing_LV': number_outgoing_LV,
            'number_outgoing_MV': number_outgoing_MV
        }

        # branches
        for branch in district.mv_grid.graph_edges():
            branch_idx += 1
            br_in_ring = branch['branch'] in branches_in_rings
            branches_dict[branch_idx] = {
                'grid_id': district.mv_grid.id_db,
                'length': branch['branch'].length / 1e3,
                'type_name': branch['branch'].type['name'],
                'type_kind': branch['branch'].kind,
                'in_ring': br_in_ring,
            }
        # Load Areas
        for LA in district.lv_load_areas():
            LA_idx += 1
            LA_dict[LA_idx] = {
                'grid_id': district.mv_grid.id_db,
                'is_agg': LA.is_aggregated,
                'is_sat': LA.is_satellite,
                # 'peak_gen':LA.peak_generation,
            }
            LA_pop = 0
            residential_peak_load = 0
            retail_peak_load = 0
            industrial_peak_load = 0
            agricultural_peak_load = 0
            lv_gen_level_6 = 0
            lv_gen_level_7 = 0
            for lv_district in LA.lv_grid_districts():
                LA_pop = + lv_district.population
                residential_peak_load += lv_district.peak_load_residential
                retail_peak_load += lv_district.peak_load_retail
                industrial_peak_load += lv_district.peak_load_industrial
                agricultural_peak_load += lv_district.peak_load_agricultural

                # generation capacity
                for g in lv_district.lv_grid.generators():
                    if g.v_level == 6:
                        lv_gen_level_6 += g.capacity
                    elif g.v_level == 7:
                        lv_gen_level_7 += g.capacity

                # branches lengths
                for br in lv_district.lv_grid.graph_edges():
                    lv_branches_idx += 1
                    lv_branches_dict[lv_branches_idx] = {
                        'grid_id': district.mv_grid.id_db,
                        'length': br['branch'].length / 1e3,
                        'type_name': br['branch'].type.to_frame().columns[0],
                    # why is it different as for MV grids?
                        'type_kind': br['branch'].kind,
                    }

            LA_dict[LA_idx].update({
                'population': LA_pop,
                'residential_peak_load': residential_peak_load,
                'retail_peak_load': retail_peak_load,
                'industrial_peak_load': industrial_peak_load,
                'agricultural_peak_load': agricultural_peak_load,
                'total_peak_load': residential_peak_load + retail_peak_load + \
                                   industrial_peak_load + agricultural_peak_load,
                'lv_generation': lv_gen_level_6 + lv_gen_level_7,
                'lv_gens_lvl_6': lv_gen_level_6,
                'lv_gens_lvl_7': lv_gen_level_7,
            })

        # geographic
        #  ETRS (equidistant) to WGS84 (conformal) projection
        proj = partial(
            pyproj.transform,
            # pyproj.Proj(init='epsg:3035'),  # source coordinate system
            # pyproj.Proj(init='epsg:4326'))  # destination coordinate system
            pyproj.Proj(init='epsg:4326'),  # source coordinate system
            pyproj.Proj(init='epsg:3035'))  # destination coordinate system
        district_geo = transform(proj, district.geo_data)
        other_nodes_dict[district.mv_grid.id_db].update(
            {'Dist_area': district_geo.area})

    mvgd_stats = pd.DataFrame.from_dict({}, orient='index')
    ###################################
    # built dataframes from dictionaries
    trafos_df = pd.DataFrame.from_dict(trafos_dict, orient='index')
    generators_df = pd.DataFrame.from_dict(generators_dict, orient='index')
    other_nodes_df = pd.DataFrame.from_dict(other_nodes_dict, orient='index')
    branches_df = pd.DataFrame.from_dict(branches_dict, orient='index')
    lv_branches_df = pd.DataFrame.from_dict(lv_branches_dict, orient='index')
    ring_df = pd.DataFrame.from_dict(ring_dict, orient='index')
    LA_df = pd.DataFrame.from_dict(LA_dict, orient='index')

    ###################################
    # Aggregated data HV/MV Trafos
    if not trafos_df.empty:
        mvgd_stats = pd.concat(
            [mvgd_stats, trafos_df.groupby('grid_id').count()['s_max_a']],
            axis=1)
        mvgd_stats = pd.concat(
            [mvgd_stats, trafos_df.groupby('grid_id').sum()[['s_max_a']]],
            axis=1)
        mvgd_stats.columns = ['N° of HV/MV Trafos', 'Trafos HV/MV Acc s_max_a']

    ###################################
    # Aggregated data Generators
    if not generators_df.empty:
        # MV generation per sub_type
        mv_generation = generators_df.groupby(['grid_id', 'sub_type'])[
            'gen_cap'].sum().to_frame().unstack(level=-1)
        mv_generation.columns = [
            'Gen. Cap. of MV ' + _[1] if isinstance(_, tuple) else _
            for _ in mv_generation.columns]
        mvgd_stats = pd.concat([mvgd_stats, mv_generation], axis=1)

        # MV generation at V levels
        mv_generation = generators_df.groupby(
            ['grid_id', 'v_level'])['gen_cap'].sum().to_frame().unstack(
            level=-1)
        mv_generation.columns = ['Gen. Cap. of MV at v_level ' + str(_[1])
                                 if isinstance(_, tuple) else _
                                 for _ in mv_generation.columns]
        mvgd_stats = pd.concat([mvgd_stats, mv_generation], axis=1)
        # Isolated generators
        mv_generation = generators_df[generators_df['isolation']].groupby(
            ['grid_id'])['gen_cap'].count().to_frame()  # .unstack(level=-1)
        mv_generation.columns = ['N° of isolated MV Generators']
        mvgd_stats = pd.concat([mvgd_stats, mv_generation], axis=1)

    ###################################
    # Aggregated data of other nodes
    if not other_nodes_df.empty:
        # print(other_nodes_df['CD_count'].to_frame())
        mvgd_stats['N° of Cable Distr'] = other_nodes_df[
            'CD_count'].to_frame().astype(int)
        mvgd_stats['N° of LV Stations'] = other_nodes_df[
            'LV_count'].to_frame().astype(int)
        mvgd_stats['N° of Circuit Breakers'] = other_nodes_df[
            'CB_count'].to_frame().astype(int)
        mvgd_stats['District Area'] = other_nodes_df['Dist_area'].to_frame()
        mvgd_stats['N° of MV/LV Trafos'] = other_nodes_df[
            'MVLV_trafo_count'].to_frame().astype(int)
        mvgd_stats['Trafos MV/LV Acc s_max_a'] = other_nodes_df[
            'MVLV_trafo_cap'].to_frame()
        mvgd_stats['Length of MV max path'] = other_nodes_df[
            'max_mv_path'].to_frame()
        mvgd_stats['Length of MVLV max path'] = other_nodes_df[
            'max_mvlv_path'].to_frame()
        mvgd_stats['Impedance Z of path to terminal node (mean value)'] = \
            other_nodes_df['mean_impedance'].to_frame()
        mvgd_stats[
            'I_max of first segment of path from MV station to terminal node (mean value)'] = \
            other_nodes_df['mean_thermal_limit'].to_frame()
        mvgd_stats[
            'I_max of first segment of path from LV station to terminal node (mean value)'] = \
            other_nodes_df['mean_thermal_limit_LV'].to_frame()
        mvgd_stats[
            'Length of path from MV station to terminal node (mean value)'] = \
            other_nodes_df['mean_path_length'].to_frame()
        mvgd_stats['Number of lines and cables going out from LV stations'] = \
            other_nodes_df['number_outgoing_LV'].to_frame()
        mvgd_stats['Number of lines and cables going out from MV stations'] = \
            other_nodes_df['number_outgoing_MV'].to_frame()

    ###################################
    # Aggregated data of MV Branches
    if not branches_df.empty:
        # km of underground cable
        branches_data = \
        branches_df[branches_df['type_kind'] == 'cable'].groupby(
            ['grid_id'])['length'].sum().to_frame()
        branches_data.columns = ['Length of MV underground cables']
        mvgd_stats = pd.concat([mvgd_stats, branches_data], axis=1)

        # km of overhead lines
        branches_data = branches_df[branches_df['type_kind'] == 'line'].groupby(
            ['grid_id'])['length'].sum().to_frame()
        branches_data.columns = ['Length of MV overhead lines']
        mvgd_stats = pd.concat([mvgd_stats, branches_data], axis=1)

        # km of different wire types
        branches_data = branches_df.groupby(
            ['grid_id', 'type_name'])['length'].sum().to_frame().unstack(
            level=-1)
        branches_data.columns = [
            'Length of MV type ' + _[1] if isinstance(_, tuple) else _
            for _ in branches_data.columns]
        mvgd_stats = pd.concat([mvgd_stats, branches_data], axis=1)

        # branches not in ring
        total_br = branches_df.groupby(['grid_id'])['length'].count().to_frame()
        ring_br = branches_df[branches_df['in_ring']].groupby(
            ['grid_id'])['length'].count().to_frame()
        branches_data = total_br - ring_br
        total_br.columns = ['N° of MV branches']
        mvgd_stats = pd.concat([mvgd_stats, total_br], axis=1)
        branches_data.columns = ['N° of MV branches not in a ring']
        mvgd_stats = pd.concat([mvgd_stats, branches_data], axis=1)

    ###################################
    # Aggregated data of LV Branches
    if not lv_branches_df.empty:
        # km of underground cable
        lv_branches_data = \
        lv_branches_df[lv_branches_df['type_kind'] == 'cable'].groupby(
            ['grid_id'])['length'].sum().to_frame()
        lv_branches_data.columns = ['Length of LV underground cables']
        mvgd_stats = pd.concat([mvgd_stats, lv_branches_data], axis=1)

        # km of overhead lines
        lv_branches_data = \
        lv_branches_df[lv_branches_df['type_kind'] == 'line'].groupby(
            ['grid_id'])['length'].sum().to_frame()
        lv_branches_data.columns = ['Length of LV overhead lines']
        mvgd_stats = pd.concat([mvgd_stats, lv_branches_data], axis=1)

        # km of different wire types
        lv_branches_data = lv_branches_df.groupby(
            ['grid_id', 'type_name'])['length'].sum().to_frame().unstack(
            level=-1)
        lv_branches_data.columns = [
            'Length of LV type ' + _[1] if isinstance(_, tuple) else _
            for _ in lv_branches_data.columns]
        mvgd_stats = pd.concat([mvgd_stats, lv_branches_data], axis=1)

        # n° of branches
        total_lv_br = lv_branches_df.groupby(['grid_id'])[
            'length'].count().to_frame()
        total_lv_br.columns = ['N° of LV branches']
        mvgd_stats = pd.concat([mvgd_stats, total_lv_br], axis=1)

    ###################################
    # Aggregated data of Rings
    if not ring_df.empty:
        # N° of rings
        ring_data = ring_df.groupby(['grid_id'])['grid_id'].count().to_frame()
        ring_data.columns = ['N° of MV Rings']
        mvgd_stats = pd.concat([mvgd_stats, ring_data], axis=1)

        # min,max,mean km of all rings
        ring_data = ring_df.groupby(['grid_id'])['ring_length'].min().to_frame()
        ring_data.columns = ['Length of MV Ring min']
        mvgd_stats = pd.concat([mvgd_stats, ring_data], axis=1)
        ring_data = ring_df.groupby(['grid_id'])['ring_length'].max().to_frame()
        ring_data.columns = ['Length of MV Ring max']
        mvgd_stats = pd.concat([mvgd_stats, ring_data], axis=1)
        ring_data = ring_df.groupby(['grid_id'])[
            'ring_length'].mean().to_frame()
        ring_data.columns = ['Length of MV Ring mean']
        mvgd_stats = pd.concat([mvgd_stats, ring_data], axis=1)

        # km of all rings
        ring_data = ring_df.groupby(['grid_id'])['ring_length'].sum().to_frame()
        ring_data.columns = ['Length of MV Rings total']
        mvgd_stats = pd.concat([mvgd_stats, ring_data], axis=1)

        # km of non-ring
        non_ring_data = branches_df.groupby(['grid_id'])[
            'length'].sum().to_frame()
        non_ring_data.columns = ['Length of MV Rings total']
        ring_data = non_ring_data - ring_data
        ring_data.columns = ['Length of MV Non-Rings total']
        mvgd_stats = pd.concat([mvgd_stats, ring_data.round(1).abs()], axis=1)

        # rings generation capacity
        ring_data = ring_df.groupby(['grid_id'])[
            'ring_capacity'].sum().to_frame()
        ring_data.columns = ['Gen. Cap. Connected to MV Rings']
        mvgd_stats = pd.concat([mvgd_stats, ring_data], axis=1)
    ###################################
    # Aggregated data of Load Areas
    if not LA_df.empty:
        LA_data = LA_df.groupby(['grid_id'])['population'].count().to_frame()
        LA_data.columns = ['N° of Load Areas']

        mvgd_stats = pd.concat([mvgd_stats, LA_data], axis=1)

        LA_data = LA_df.groupby(['grid_id'])['population',
                                             'residential_peak_load',
                                             'retail_peak_load',
                                             'industrial_peak_load',
                                             'agricultural_peak_load',
                                             'total_peak_load',
                                             'lv_generation',
                                             'lv_gens_lvl_6',
                                             'lv_gens_lvl_7'
        ].sum()
        LA_data.columns = ['LA Total Population',
                           'LA Total LV Peak Load Residential',
                           'LA Total LV Peak Load Retail',
                           'LA Total LV Peak Load Industrial',
                           'LA Total LV Peak Load Agricultural',
                           'LA Total LV Peak Load total',
                           'LA Total LV Gen. Cap.',
                           'Gen. Cap. of LV at v_level 6',
                           'Gen. Cap. of LV at v_level 7',
                           ]
        mvgd_stats = pd.concat([mvgd_stats, LA_data], axis=1)

    ###################################
    # Aggregated data of Aggregated Load Areas
    if not LA_df.empty:
        agg_LA_data = LA_df[LA_df['is_agg']].groupby(
            ['grid_id'])['population'].count().to_frame()
        agg_LA_data.columns = ['N° of Load Areas - Aggregated']
        mvgd_stats = pd.concat([mvgd_stats, agg_LA_data], axis=1)

        sat_LA_data = LA_df[LA_df['is_sat']].groupby(
            ['grid_id'])['population'].count().to_frame()
        sat_LA_data.columns = ['N° of Load Areas - Satellite']
        mvgd_stats = pd.concat([mvgd_stats, sat_LA_data], axis=1)

        agg_LA_data = LA_df[LA_df['is_agg']].groupby(['grid_id'])['population',
                                                                  'lv_generation',
                                                                  'total_peak_load'].sum()
        agg_LA_data.columns = ['LA Aggregated Population',
                               'LA Aggregated LV Gen. Cap.',
                               'LA Aggregated LV Peak Load total'
                               ]
        mvgd_stats = pd.concat([mvgd_stats, agg_LA_data], axis=1)

    ###################################
    mvgd_stats = mvgd_stats.fillna(0)
    mvgd_stats = mvgd_stats[sorted(mvgd_stats.columns.tolist())]
    return mvgd_stats


####################################################
def calculate_mvgd_voltage_current_stats(nw):
    """
    MV Voltage and Current Statistics for an arbitrary network

    Parameters
    ----------
    nw: :any:`list` of NetworkDing0
        The MV grid(s) to be studied

    Returns
    -------
    pandas.DataFrame
        nodes_df : Dataframe containing voltage statistics for every node in the MVGD
    pandas.DataFrame
        lines_df : Dataframe containing voltage statistics for every edge in the MVGD
    """
    ##############################
    # close circuit breakers
    nw.control_circuit_breakers(mode='close')
    ##############################
    nodes_idx = 0
    nodes_dict = {}
    branches_idx = 0
    branches_dict = {}
    for district in nw.mv_grid_districts():
        # nodes voltage
        for node in district.mv_grid.graph_nodes_sorted():
            nodes_idx += 1
            if hasattr(node, 'voltage_res'):
                Vres0 = node.voltage_res[0]
                Vres1 = node.voltage_res[1]
            else:
                Vres0 = 'Not available'
                Vres1 = 'Not available'
            nodes_dict[nodes_idx] = {'MV_grid_id': district.mv_grid.id_db,
                                     'node id': node.__repr__(),
                                     'V_res_0': Vres0,
                                     'V_res_1': Vres1,
                                     'V nominal': district.mv_grid.v_level}
        # branches currents
        for branch in district.mv_grid.graph_edges():
            branches_idx += 1
            if hasattr(branch['branch'], 's_res'):
                s_res0 = branch['branch'].s_res[0]
                s_res1 = branch['branch'].s_res[1]
            else:
                s_res0 = 'Not available'
                s_res1 = 'Not available'

            branches_dict[branches_idx] = {
                'MV_grid_id': district.mv_grid.id_db,
                'branch id': branch['branch'].__repr__(),  # .id_db
                's_res_0': s_res0,
                's_res_1': s_res1,
                # 'length': branch['branch'].length / 1e3,
            }
    nodes_df = pd.DataFrame.from_dict(nodes_dict, orient='index')
    branches_df = pd.DataFrame.from_dict(branches_dict, orient='index')

    if not nodes_df.empty:
        nodes_df = nodes_df.set_index('node id')
        nodes_df = nodes_df.fillna(0)
        nodes_df = nodes_df[sorted(nodes_df.columns.tolist())]
        nodes_df.sort_index(inplace=True)

    if not branches_df.empty:
        branches_df = branches_df.set_index('branch id')
        branches_df = branches_df.fillna(0)
        branches_df = branches_df[sorted(branches_df.columns.tolist())]
        branches_df.sort_index(inplace=True)

    return (nodes_df, branches_df)


####################################################
def calculate_lvgd_voltage_current_stats(nw):
    """
    LV Voltage and Current Statistics for an arbitrary network

    Note
    ----
    Aggregated Load Areas are excluded.

    Parameters
    ----------
    nw: :any:`list` of NetworkDing0
        The MV grid(s) to be studied

    Returns
    -------
    pandas.DataFrame
        nodes_df : Dataframe containing voltage, respectively current, statis
        for every critical node, resp. every critical station, in every LV grid
        in nw.
    pandas.DataFrame
        lines_df : Dataframe containing current statistics for every critical
        line,  in every LV grid in nw.
    """
    ##############################
    # close circuit breakers
    nw.control_circuit_breakers(mode='close')
    ##############################
    nodes_idx = 0
    nodes_dict = {}
    branches_idx = 0
    branches_dict = {}
    for mv_district in nw.mv_grid_districts():
        for LA in mv_district.lv_load_areas():
            if not LA.is_aggregated:
                for lv_district in LA.lv_grid_districts():
                    # nodes voltage
                    crit_nodes = get_critical_voltage_at_nodes(
                        lv_district.lv_grid)
                    for node in crit_nodes:
                        nodes_idx += 1
                        nodes_dict[nodes_idx] = {
                            'MV_grid_id': mv_district.mv_grid.id_db,
                            'LV_grid_id': lv_district.lv_grid.id_db,
                            'LA_id': LA.id_db,
                            'node id': node['node'].__repr__(),
                            'v_diff_0': node['v_diff'][0],
                            'v_diff_1': node['v_diff'][1],
                            's_max_0': 'NA',
                            's_max_1': 'NA',
                            'V nominal': lv_district.lv_grid.v_level,
                        }
                    # branches currents
                    critical_branches, critical_stations = get_critical_line_loading(
                        lv_district.lv_grid)
                    for branch in critical_branches:
                        branches_idx += 1
                        branches_dict[branches_idx] = {
                            'MV_grid_id': mv_district.mv_grid.id_db,
                            'LV_grid_id': lv_district.lv_grid.id_db,
                            'LA_id': LA.id_db,
                            'branch id': branch['branch'].__repr__(),
                            's_max_0': branch['s_max'][0],
                            's_max_1': branch['s_max'][1],
                        }
                    # stations
                    for node in critical_stations:
                        nodes_idx += 1
                        nodes_dict[nodes_idx] = {
                            'MV_grid_id': mv_district.mv_grid.id_db,
                            'LV_grid_id': lv_district.lv_grid.id_db,
                            'LA_id': LA.id_db,
                            'node id': node['station'].__repr__(),
                            's_max_0': node['s_max'][0],
                            's_max_1': node['s_max'][1],
                            'v_diff_0': 'NA',
                            'v_diff_1': 'NA',
                        }
    nodes_df = pd.DataFrame.from_dict(nodes_dict, orient='index')
    branches_df = pd.DataFrame.from_dict(branches_dict, orient='index')

    if not nodes_df.empty:
        nodes_df = nodes_df.set_index('node id')
        nodes_df = nodes_df.fillna(0)
        nodes_df = nodes_df[sorted(nodes_df.columns.tolist())]
        nodes_df.sort_index(inplace=True)

    if not branches_df.empty:
        branches_df = branches_df.set_index('branch id')
        branches_df = branches_df.fillna(0)
        branches_df = branches_df[sorted(branches_df.columns.tolist())]
        branches_df.sort_index(inplace=True)

    return nodes_df, branches_df


########################################################
def init_mv_grid(mv_grid_districts=[3545], filename='ding0_tests_grids_1.pkl'):
    '''Runs ding0 over the districtis selected in mv_grid_districts

    It also writes the result in filename. If filename = False,
    then the network is not saved.

    Parameters
    ----------
    mv_grid_districts: :any:`list` of :obj:`int`
        Districts IDs: Defaults to [3545]
    filename: str
        Defaults to 'ding0_tests_grids_1.pkl'
        If filename=False, then the network is not saved

    Returns
    -------
    NetworkDing0
        The created MV network.

    '''
    print('\n########################################')
    print('  Running ding0 for district', mv_grid_districts)
    # database connection/ session
    engine = db.connection(section='oedb')
    session = sessionmaker(bind=engine)()

    # instantiate new ding0 network object
    nd = NetworkDing0(name='network')

    # run DINGO on selected MV Grid District
    nd.run_ding0(session=session, mv_grid_districts_no=mv_grid_districts)

    # export grid to file (pickle)
    if filename:
        print('\n########################################')
        print('  Saving result in ', filename)
        save_nd_to_pickle(nd, filename=filename)

    print('\n########################################')
    return nd


########################################################
def process_stats(mv_districts,
                  n_of_districts,
                  source,
                  mode,
                  critical,
                  filename,
                  output):
    '''Generates stats dataframes for districts in mv_districts.

    If source=='ding0', then runned districts are saved to a pickle named
    filename+str(n_of_districts[0])+'_to_'+str(n_of_districts[-1])+'.pkl'

    Parameters
    ----------
    districts_list: list of int
        List with all districts to be run.
    n_of_districts: int
        Number of districts to be run in each cluster
    source: str
        If 'pkl', pickle files are read.
        If 'ding0', ding0 is run over the districts.
    mode: str
        If 'MV', medium voltage stats are calculated.
        If 'LV', low voltage stats are calculated.
        If empty, medium and low voltage stats are calculated.
    critical: bool
        If True, critical nodes and branches are returned
    filename: str
        filename prefix for saving pickles
    output:
        outer variable where the output is stored as a tuple of 6 lists::

        * mv_stats: MV stats DataFrames.
          If mode=='LV', then DataFrame is empty.

        * lv_stats: LV stats DataFrames.
          If mode=='MV', then DataFrame is empty.

        * mv_crit_nodes: MV critical nodes stats DataFrames.
          If mode=='LV', then DataFrame is empty.
          If critical==False, then DataFrame is empty.

        * mv_crit_edges: MV critical edges stats DataFrames.
          If mode=='LV', then DataFrame is empty.
          If critical==False, then DataFrame is empty.

        * lv_crit_nodes: LV critical nodes stats DataFrames.
          If mode=='MV', then DataFrame is empty.
          If critical==False, then DataFrame is empty.

        * lv_crit_edges: LV critical edges stats DataFrames.
          If mode=='MV', then DataFrame is empty.
          If critical==False, then DataFrame is empty.
    '''
    #######################################################################
    # decide what exactly to do with MV LV
    if mode == 'MV':
        calc_mv = True
        calc_lv = False
    elif mode == 'LV':
        calc_mv = False
        calc_lv = True
    else:
        calc_mv = True
        calc_lv = True
    #######################################################################
    clusters = [mv_districts[x:x + n_of_districts] for x in
                range(0, len(mv_districts), n_of_districts)]

    mv_stats = []
    lv_stats = []
    mv_crit_nodes = []
    mv_crit_edges = []
    lv_crit_nodes = []
    lv_crit_edges = []
    #######################################################################
    for cl in clusters:
        nw_name = filename + str(cl[0])
        if not cl[0] == cl[-1]:
            nw_name = nw_name + '_to_' + str(cl[-1])

        nw = NetworkDing0(name=nw_name)
        if source == 'pkl':
            print('\n########################################')
            print('  Reading data from pickle district', cl)
            print('########################################')
            try:
                nw = load_nd_from_pickle(nw_name + '.pkl')
            except Exception:
                continue
        else:
            # database connection/ session
            engine = db.connection(section='oedb')
            session = sessionmaker(bind=engine)()

            print('\n########################################')
            print('  Running ding0 for district', cl)
            print('########################################')
            try:
                nw.run_ding0(session=session, mv_grid_districts_no=cl)
                try:
                    save_nd_to_pickle(nw, filename=nw_name + '.pkl')
                except Exception:
                    continue
            except Exception:
                continue

            # Close database connection
        if calc_mv:
            stats = calculate_mvgd_stats(nw)
            mv_stats.append(stats)
        if calc_lv:
            stats = calculate_lvgd_stats(nw)
            lv_stats.append(stats)
        if critical and calc_mv:
            stats = calculate_mvgd_voltage_current_stats(nw)
            mv_crit_nodes.append(stats[0])
            mv_crit_edges.append(stats[1])
        if critical and calc_lv:
            stats = calculate_lvgd_voltage_current_stats(nw)
            lv_crit_nodes.append(stats[0])
            lv_crit_edges.append(stats[1])
    #######################################################################
    salida = (mv_stats, lv_stats, mv_crit_nodes, mv_crit_edges, lv_crit_nodes,
              lv_crit_edges)
    output.put(salida)


def parallel_running_stats(districts_list,
                           n_of_processes,
                           n_of_districts=1,
                           source='pkl',
                           mode='',
                           critical=False,
                           save_csv=False,
                           save_path=''):
    '''Organize parallel runs of ding0 to calculate stats

    The function take all districts in a list and divide them into
    n_of_processes parallel processes. For each process, the assigned districts
    are given to the function process_runs() with arguments n_of_districts,
    source, mode, and critical

    Parameters
    ----------
    districts_list: list of int
        List with all districts to be run.
    n_of_processes: int
        Number of processes to run in parallel
    n_of_districts: int
        Number of districts to be run in each cluster given as argument to
        process_stats()
    source: str
        If 'pkl', pickle files are read. Otherwise, ding0 is run over the districts.
    mode: str
        If 'MV', medium voltage stats are calculated.
        If 'LV', low voltage stats are calculated.
        If empty, medium and low voltage stats are calculated.
    critical: bool
        If True, critical nodes and branches are returned
    path: str
        path to save the pkl and csv files

    Returns
    -------
    DataFrame
        mv_stats: MV stats in a DataFrame.
        If mode=='LV', then DataFrame is empty.
    DataFrame
        lv_stats: LV stats in a DataFrame.
        If mode=='MV', then DataFrame is empty.
    DataFrame
        mv_crit_nodes: MV critical nodes stats in a DataFrame.
        If mode=='LV', then DataFrame is empty.
        If critical==False, then DataFrame is empty.
    DataFrame
        mv_crit_edges: MV critical edges stats in a DataFrame.
        If mode=='LV', then DataFrame is empty.
        If critical==False, then DataFrame is empty.
    DataFrame
        lv_crit_nodes: LV critical nodes stats in a DataFrame.
        If mode=='MV', then DataFrame is empty.
        If critical==False, then DataFrame is empty.
    DataFrame
        lv_crit_edges: LV critical edges stats in a DataFrame.
        If mode=='MV', then DataFrame is empty.
        If critical==False, then DataFrame is empty.

    See Also
    --------
    process_stats
    '''
    start = time.time()

    nw_name = os.path.join(save_path, 'ding0_grids__')  # name of files prefix

    #######################################################################
    # Define an output queue
    output_stats = mp.Queue()
    #######################################################################
    # Setup a list of processes that we want to run
    max_dist = len(districts_list)
    threat_long = floor(max_dist / n_of_processes)

    if threat_long == 0:
        threat_long = 1

    threats = [districts_list[x:x + threat_long] for x in
               range(0, len(districts_list), threat_long)]

    processes = []
    for districts in threats:
        args = (districts, n_of_districts, source, mode, critical, nw_name,
                output_stats)
        processes.append(mp.Process(target=process_stats, args=args))
    #######################################################################
    # Run processes
    for p in processes:
        p.start()
    # Resque output_stats from processes
    output = [output_stats.get() for p in processes]
    # Exit the completed processes
    for p in processes:
        p.join()
    #######################################################################
    # create outputs
    # Name of files
    if save_csv:
        nw_name = nw_name + str(districts_list[0])
        if not districts_list[0] == districts_list[-1]:
            nw_name = nw_name + '_to_' + str(districts_list[-1])

    # concatenate all dataframes
    try:
        mv_stats = pd.concat(
            [df for p in range(0, len(processes)) for df in output[p][0]],
            axis=0)
    except:
        mv_stats = pd.DataFrame.from_dict({})
    try:
        lv_stats = pd.concat(
            [df for p in range(0, len(processes)) for df in output[p][1]],
            axis=0)
    except:
        lv_stats = pd.DataFrame.from_dict({})
    try:
        mv_crit_nodes = pd.concat(
            [df for p in range(0, len(processes)) for df in output[p][2]],
            axis=0)
    except:
        mv_crit_nodes = pd.DataFrame.from_dict({})
    try:
        mv_crit_edges = pd.concat(
            [df for p in range(0, len(processes)) for df in output[p][3]],
            axis=0)
    except:
        mv_crit_edges = pd.DataFrame.from_dict({})
    try:
        lv_crit_nodes = pd.concat(
            [df for p in range(0, len(processes)) for df in output[p][4]],
            axis=0)
    except:
        lv_crit_nodes = pd.DataFrame.from_dict({})
    try:
        lv_crit_edges = pd.concat(
            [df for p in range(0, len(processes)) for df in output[p][5]],
            axis=0)
    except:
        lv_crit_edges = pd.DataFrame.from_dict({})

    # format concatenated Dataframes
    if not mv_stats.empty:
        mv_stats = mv_stats.fillna(0)
        mv_stats = mv_stats[sorted(mv_stats.columns.tolist())]
        mv_stats.sort_index(inplace=True)
        if save_csv:
            mv_stats.to_csv(nw_name + '_mv_stats.csv')

    if not lv_stats.empty:
        lv_stats = lv_stats.fillna(0)
        lv_stats = lv_stats[sorted(lv_stats.columns.tolist())]
        lv_stats.sort_index(inplace=True)
        if save_csv:
            lv_stats.to_csv(nw_name + '_lv_stats.csv')

    if not mv_crit_nodes.empty:
        mv_crit_nodes = mv_crit_nodes.fillna(0)
        mv_crit_nodes = mv_crit_nodes[sorted(mv_crit_nodes.columns.tolist())]
        mv_crit_nodes.sort_index(inplace=True)
        if save_csv:
            mv_crit_nodes.to_csv(nw_name + '_mv_crit_nodes.csv')

    if not mv_crit_edges.empty:
        mv_crit_edges = mv_crit_edges.fillna(0)
        mv_crit_edges = mv_crit_edges[sorted(mv_crit_edges.columns.tolist())]
        mv_crit_edges.sort_index(inplace=True)
        if save_csv:
            mv_crit_edges.to_csv(nw_name + '_mv_crit_edges.csv')

    if not lv_crit_nodes.empty:
        lv_crit_nodes = lv_crit_nodes.fillna(0)
        lv_crit_nodes = lv_crit_nodes[sorted(lv_crit_nodes.columns.tolist())]
        lv_crit_nodes.sort_index(inplace=True)
        if save_csv:
            lv_crit_nodes.to_csv(nw_name + '_lv_crit_nodes.csv')

    if not lv_crit_edges.empty:
        lv_crit_edges = lv_crit_edges.fillna(0)
        lv_crit_edges = lv_crit_edges[sorted(lv_crit_edges.columns.tolist())]
        lv_crit_edges.sort_index(inplace=True)
        if save_csv:
            lv_crit_edges.to_csv(nw_name + '_lv_crit_edges.csv')

    #######################################################################
    print('\n########################################')
    print('  Elapsed time for', str(max_dist),
          'MV grid districts (seconds): {}'.format(time.time() - start))
    print('\n########################################')
    #######################################################################
    return mv_stats, lv_stats, mv_crit_nodes, mv_crit_edges, lv_crit_nodes, lv_crit_edges


########################################################
def export_network(nw, mode=''):
    """
    Export all nodes and lines of the network nw as DataFrames

    Parameters
    ----------
    nw: :any:`list` of NetworkDing0
        The MV grid(s) to be studied
    mode: str
        If 'MV' export only medium voltage nodes and lines
        If 'LV' export only low voltage nodes and lines
        else, exports MV and LV nodes and lines

    Returns
    -------
    pandas.DataFrame
        nodes_df : Dataframe containing nodes and its attributes
    pandas.DataFrame
        lines_df : Dataframe containing lines and its attributes
    """

    # close circuit breakers
    nw.control_circuit_breakers(mode='close')
    # srid
    srid = str(int(nw.config['geo']['srid']))
    ##############################
    # check what to do
    lv_info = True
    mv_info = True
    if mode == 'LV':
        mv_info = False
    if mode == 'MV':
        lv_info = False
    ##############################
    # from datetime import datetime
    run_id = nw.metadata['run_id']  # datetime.now().strftime("%Y%m%d%H%M%S")
    metadata_json = json.dumps(nw.metadata)
    ##############################
    #############################
    # go through the grid collecting info
    lvgrid_idx = 0
    lv_grid_dict = {}
    lvloads_idx = 0
    lv_loads_dict = {}
    mvgrid_idx = 0
    mv_grid_dict = {}
    mvloads_idx = 0
    mv_loads_dict = {}
    mvgen_idx = 0
    mv_gen_dict = {}
    mvcb_idx = 0
    mvcb_dict = {}
    mvcd_idx = 0
    mv_cd_dict = {}
    # mvstations_idx = 0
    mv_stations_dict = {}
    mvtrafos_idx = 0
    hvmv_trafos_dict = {}
    lvgen_idx = 0
    lv_gen_dict = {}
    lvcd_idx = 0
    lv_cd_dict = {}
    lvstations_idx = 0
    lv_stations_dict = {}
    lvtrafos_idx = 0
    mvlv_trafos_dict = {}
    areacenter_idx = 0
    areacenter_dict = {}
    lines_idx = 0
    lines_dict = {}
    LVMVmapping_idx = 0
    mvlv_mapping_dict = {}

    def aggregate_loads(la_center, aggr):
        """Aggregate consumption in load area per sector
        Parameters
        ----------
        la_center: LVLoadAreaCentreDing0
            Load area center object from Ding0
        Returns
        -------
        """
        for s in ['retail', 'industrial', 'agricultural', 'residential']:
            if s not in aggr['load']:
                aggr['load'][s] = {}

            for t in ['nominal', 'peak']:
                if t not in aggr['load'][s]:
                    aggr['load'][s][t] = 0

        aggr['load']['retail']['nominal'] += sum(
            [_.sector_consumption_retail
             for _ in la_center.lv_load_area._lv_grid_districts])
        aggr['load']['industrial']['nominal'] += sum(
            [_.sector_consumption_industrial
             for _ in la_center.lv_load_area._lv_grid_districts])
        aggr['load']['agricultural']['nominal'] += sum(
            [_.sector_consumption_agricultural
             for _ in la_center.lv_load_area._lv_grid_districts])
        aggr['load']['residential']['nominal'] += sum(
            [_.sector_consumption_residential
             for _ in la_center.lv_load_area._lv_grid_districts])

        aggr['load']['retail']['peak'] += sum(
            [_.peak_load_retail
             for _ in la_center.lv_load_area._lv_grid_districts])
        aggr['load']['industrial']['peak'] += sum(
            [_.peak_load_industrial
             for _ in la_center.lv_load_area._lv_grid_districts])
        aggr['load']['agricultural']['peak'] += sum(
            [_.peak_load_agricultural
             for _ in la_center.lv_load_area._lv_grid_districts])
        aggr['load']['residential']['peak'] += sum(
            [_.peak_load_residential
             for _ in la_center.lv_load_area._lv_grid_districts])

        return aggr

    for mv_district in nw.mv_grid_districts():
        from shapely.wkt import dumps as wkt_dumps
        mv_grid_id = mv_district.mv_grid.id_db
        mv_grid_name = '_'.join(
            [str(mv_district.mv_grid.__class__.__name__), 'MV', str(mv_grid_id),
             str(mv_district.mv_grid.id_db)])

        if mv_info:
            lv_grid_id = 0

            # MV-grid
            # ToDo: geom <- Polygon
            mvgrid_idx += 1
            mv_grid_dict[mvgrid_idx] = {
                'id': mv_grid_id,
                'name': mv_grid_name,
                'geom': wkt_dumps(mv_district.geo_data),
                'population':
                    sum([_.zensus_sum
                         for _ in
                         mv_district._lv_load_areas
                         if not np.isnan(_.zensus_sum)]),
                'voltage_nom': mv_district.mv_grid.v_level,  # in kV
                'run_id': run_id
            }

            # MV station
            mv_station = mv_district.mv_grid._station
            mv_station_name = '_'.join(
                ['MVStationDing0', 'MV', str(mv_station.id_db),
                 str(mv_station.id_db)])
            mv_stations_dict[0] = {
                'id': mv_district.mv_grid.id_db,
                'name': mv_station_name,
                'geom': mv_station.geo_data,
                'run_id': run_id}

            # Trafos MV
            for t in mv_station.transformers():
                mvtrafos_idx += 1
                hvmv_trafos_dict[mvtrafos_idx] = {
                    'id': mv_station.id_db,
                    'geom': mv_station.geo_data,
                    'name': '_'.join(
                        ['MVTransformerDing0', 'MV', str(mv_station.id_db),
                         str(mv_station.id_db)]),
                    'voltage_op': t.v_level,
                    'S_nom': t.s_max_a,
                    'X': t.x,
                    'R': t.r,
                    'run_id': run_id,
                }

            # MV grid components
            for node in mv_district.mv_grid.graph_nodes_sorted():
                geom = wkt_dumps(node.geo_data)

                # LVStation
                if isinstance(node, LVStationDing0):
                    if not node.lv_load_area.is_aggregated:
                        lvstations_idx += 1
                        lv_grid_name = '_'.join(
                            ['LVGridDing0', 'LV', str(node.id_db),
                             str(node.id_db)])
                        lv_stations_dict[lvstations_idx] = {
                            'id': node.id_db,
                            'name': '_'.join([node.__class__.__name__,
                                              'MV', str(mv_grid_id),
                                              str(node.id_db)]),
                            'geom': geom,
                            'run_id': run_id,
                        }

                        # LV-MV mapping
                        LVMVmapping_idx += 1
                        mvlv_mapping_dict[LVMVmapping_idx] = {
                            'mv_grid_id': mv_grid_id,
                            'mv_grid_name': mv_grid_name,
                            'lv_grid_id': node.id_db,
                            'lv_grid_name': lv_grid_name,
                            'run_id': run_id,
                        }

                        # Trafos LV
                        for t in node.transformers():
                            lvtrafos_idx += 1
                            mvlv_trafos_dict[lvtrafos_idx] = {
                                'id': node.id_db,
                                'geom': geom,
                                'name': '_'.join(['LVTransformerDing0', 'LV',
                                                  str(node.id_db),
                                                  str(node.id_db)]),
                                'voltage_op': t.v_level,
                                'S_nom': t.s_max_a,
                                'X': t.x,
                                'R': t.r,
                                'run_id': run_id,
                            }

                # MVGenerator
                elif (isinstance(node, GeneratorDing0) or isinstance(node,
                                                                     GeneratorFluctuatingDing0)):
                    if node.subtype == None:
                        subtype = 'other'
                    else:
                        subtype = node.subtype
                    if isinstance(node, GeneratorFluctuatingDing0):
                        type = node.type
                        mvgen_idx += 1
                        mv_gen_dict[mvgen_idx] = {
                            'id': node.id_db,
                            'name': '_'.join(['GeneratorFluctuatingDing0', 'MV',
                                              str(mv_grid_id),
                                              str(node.id_db)]),
                            'geom': geom,
                            'type': type,
                            'subtype': subtype,
                            'v_level': node.v_level,
                            'nominal_capacity': node.capacity,
                            'run_id': run_id,
                            'is_aggregated': False,
                            'weather_cell_id': node.weather_cell_id,
                        }
                    else:
                        type = node.type
                        mvgen_idx += 1
                        mv_gen_dict[mvgen_idx] = {
                            'id': node.id_db,
                            'name': '_'.join(
                                ['GeneratorDing0', 'MV', str(mv_grid_id),
                                 str(node.id_db)]),
                            'geom': geom,
                            'type': type,
                            'subtype': subtype,
                            'v_level': node.v_level,
                            'nominal_capacity': node.capacity,
                            'run_id': run_id,
                            'is_aggregated': False}

                # MVBranchTees
                elif isinstance(node, MVCableDistributorDing0):
                    mvcd_idx += 1
                    mv_cd_dict[mvcd_idx] = {
                        'id': node.id_db,
                        'name': '_'.join(
                            [str(node.__class__.__name__), 'MV',
                             str(mv_grid_id), str(node.id_db)]),
                        'geom': geom,
                        'run_id': run_id,
                    }

                # LoadAreaCentre
                elif isinstance(node, LVLoadAreaCentreDing0):

                    # type = 'Load area center of aggregated load area'

                    areacenter_idx += 1
                    aggr_lines = 0

                    aggr = {'generation': {}, 'load': {}, 'aggregates': []}

                    # Determine aggregated load in MV grid
                    # -> Implement once loads in Ding0 MV grids exist

                    # Determine aggregated load in LV grid
                    aggr = aggregate_loads(node, aggr)

                    # Collect metadata of aggregated load areas
                    aggr['aggregates'] = {
                        'population': node.lv_load_area.zensus_sum,
                        'geom': node.lv_load_area.geo_area}
                    aggr_line_type = nw._static_data['MV_cables'].iloc[
                        nw._static_data['MV_cables']['I_max_th'].idxmax()]
                    geom = wkt_dumps(node.geo_data)

                    for aggr_node in aggr:
                        if aggr_node == 'generation':
                            pass

                        elif aggr_node == 'load':
                            for type in aggr['load']:
                                mvloads_idx += 1
                                mv_aggr_load_name = '_'.join(
                                    ['Load_aggregated', str(type),
                                     repr(mv_district.mv_grid),
                                     str(node.lv_load_area.id_db)])
                                mv_loads_dict[mvloads_idx] = {
                                    # Exception: aggregated loads get a string as id
                                    'id': mv_aggr_load_name,
                                    'name': mv_aggr_load_name,
                                    'geom': geom,
                                    'consumption': json.dumps(
                                        {type: aggr['load'][type]['nominal']}),
                                    'is_aggregated': True,
                                    'run_id': run_id,
                                }

                                lines_idx += 1
                                aggr_lines += 1
                                edge_name = '_'.join(
                                    ['line_aggr_load_la_',
                                     str(node.lv_load_area.id_db), str(type),
                                     str(node.lv_load_area.id_db)])
                                lines_dict[lines_idx] = {
                                    'id': edge_name,
                                    'edge_name': edge_name,
                                    'grid_name': mv_grid_name,
                                    'type_name': aggr_line_type.name,
                                    'type_kind': 'cable',
                                    'length': 1e-3,  # in km
                                    'U_n': aggr_line_type.U_n,
                                    'I_max_th': aggr_line_type.I_max_th,
                                    'R': aggr_line_type.R,
                                    'L': aggr_line_type.L,
                                    'C': aggr_line_type.C,
                                    'node1': mv_aggr_load_name,
                                    'node2': mv_station_name,
                                    'run_id': run_id,
                                    'geom': from_shape(LineString([mv_station.geo_data,
                                                                   mv_station.geo_data]),
                                                       srid=srid)
                                }

                # TODO: eventually remove export of DisconnectingPoints from export
                # DisconnectingPoints
                elif isinstance(node, CircuitBreakerDing0):
                    mvcb_idx += 1
                    mvcb_dict[mvcb_idx] = {
                        'id': node.id_db,
                        'name': '_'.join([str(node.__class__.__name__), 'MV',
                                           str(mv_grid_id), str(node.id_db)]),
                        'geom': geom,
                        'status': node.status,
                        'run_id': run_id,
                    }
                else:
                    type = 'Unknown'

            # MVedges
            for branch in mv_district.mv_grid.graph_edges():
                # geom = wkt_dumps(node.geo_data)
                geom = from_shape(LineString([branch['adj_nodes'][0].geo_data,
                                              branch['adj_nodes'][1].geo_data]),
                                  srid=srid)
                if not any([isinstance(branch['adj_nodes'][0],
                                       LVLoadAreaCentreDing0),
                            isinstance(branch['adj_nodes'][1],
                                       LVLoadAreaCentreDing0)]):
                    lines_idx += 1
                    lines_dict[lines_idx] = {
                        'id': branch['branch'].id_db,
                        'edge_name': '_'.join(
                            [branch['branch'].__class__.__name__,
                             str(branch['branch'].id_db)]),
                        'grid_name': mv_grid_name,
                        'type_name': branch['branch'].type['name'],
                        'type_kind': branch['branch'].kind,
                        'length': branch['branch'].length / 1e3,
                        'U_n': branch['branch'].type['U_n'],
                        'I_max_th': branch['branch'].type['I_max_th'],
                        'R': branch['branch'].type['R'],
                        'L': branch['branch'].type['L'],
                        'C': branch['branch'].type['C'],
                        'node1': '_'.join(
                            [str(branch['adj_nodes'][0].__class__.__name__),
                             'MV', str(mv_grid_id),
                             str(branch['adj_nodes'][0].id_db)]),
                        'node2': '_'.join(
                            [str(branch['adj_nodes'][1].__class__.__name__),
                             'MV', str(mv_grid_id),
                             str(branch['adj_nodes'][1].id_db)]),
                        'run_id': run_id,
                        'geom': from_shape(LineString([branch['adj_nodes'][0].geo_data,
<<<<<<< HEAD
                                                        branch['adj_nodes'][1].geo_data]),
                                            srid=srid)
=======
                                                       branch['adj_nodes'][1].geo_data]),
                                           srid=srid),
>>>>>>> 2869dacb
                    }

        if lv_info:
            for LA in mv_district.lv_load_areas():
                for lv_district in LA.lv_grid_districts():

                    if not lv_district.lv_grid.grid_district.lv_load_area.is_aggregated:
                        lv_grid_id = lv_district.lv_grid.id_db
                        lv_grid_name = '_'.join(
                            [str(lv_district.lv_grid.__class__.__name__), 'LV',
                             str(lv_district.lv_grid.id_db),
                             str(lv_district.lv_grid.id_db)])

                        lvgrid_idx += 1
                        lv_grid_dict[lvgrid_idx] = {
                            'id': lv_district.lv_grid.id_db,
                            'name': lv_grid_name,
                            'geom': wkt_dumps(lv_district.geo_data),
                            'population': lv_district.population,
                            'voltage_nom': lv_district.lv_grid.v_level / 1e3,
                            'run_id': run_id
                        }

                    # geom = from_shape(Point(lv_district.lv_grid.station().geo_data), srid=srid)
                    # geom = wkt_dumps(lv_district.geo_data)# lv_grid.station() #ding0_lv_grid.grid_district.geo_data
                    for node in lv_district.lv_grid.graph_nodes_sorted():
                        # geom = wkt_dumps(node.geo_data)

                        # LVGenerator
                        if (isinstance(node, GeneratorDing0) or isinstance(node,
                                                                           GeneratorFluctuatingDing0)):
                            if node.subtype == None:
                                subtype = 'other'
                            else:
                                subtype = node.subtype
                            if isinstance(node, GeneratorFluctuatingDing0):
                                type = node.type
                                lvgen_idx += 1
                                lv_gen_dict[lvgen_idx] = {
                                    'id': node.id_db,
                                    'la_id': LA.id_db,
                                    'name': '_'.join(
                                        ['GeneratorFluctuatingDing0', 'LV',
                                         str(lv_grid_id),
                                         str(node.id_db)]),
                                    'lv_grid_id': lv_grid_id,
                                    'geom': wkt_dumps(node.geo_data),
                                    'type': type,
                                    'subtype': subtype,
                                    'v_level': node.v_level,
                                    'nominal_capacity': node.capacity,
                                    'run_id': run_id,
                                    'is_aggregated': node.lv_load_area.is_aggregated,
                                    'weather_cell_id': node.weather_cell_id,
                                }
                            else:
                                type = node.type
                                lvgen_idx += 1
                                lv_gen_dict[lvgen_idx] = {
                                    'id': node.id_db,
                                    'name': '_'.join(
                                        ['GeneratorDing0', 'LV',
                                         str(lv_grid_id),
                                         str(node.id_db)]),
                                    'la_id': LA.id_db,
                                    'lv_grid_id': lv_grid_id,
                                    'geom': wkt_dumps(node.geo_data),
                                    'type': type,
                                    'subtype': subtype,
                                    'v_level': node.v_level,
                                    'nominal_capacity': node.capacity,
                                    'run_id': run_id,
                                    'is_aggregated': node.lv_load_area.is_aggregated,
                                }

                        # LVcd
                        elif isinstance(node, LVCableDistributorDing0):
                            if not node.grid.grid_district.lv_load_area.is_aggregated:
                                lvcd_idx += 1
                                lv_cd_dict[lvcd_idx] = {
                                    'name': '_'.join(
                                        [str(node.__class__.__name__), 'LV',
                                         str(lv_grid_id), str(node.id_db)]),
                                    'id': node.id_db,
                                    'lv_grid_id': lv_grid_id,
                                    'geom': None,
                                    # wkt_dumps(lv_district.geo_data),#wkt_dumps(node.geo_data), Todo: why no geo_data?
                                    'run_id': run_id,
                                }

                        # LVload
                        elif isinstance(node, LVLoadDing0):
                            if not node.grid.grid_district.lv_load_area.is_aggregated:
                                lvloads_idx += 1
                                lv_loads_dict[lvloads_idx] = {
                                    'id': node.id_db,
                                    'name': '_'.join(
                                        [str(node.__class__.__name__), 'LV',
                                         str(lv_grid_id), str(node.id_db)]),
                                    'lv_grid_id': lv_grid_id,
                                    'geom': None,
                                    # wkt_dumps(lv_district.geo_data),#wkt_dumps(node.geo_data), Todo: why no geo_data?
                                    'consumption': json.dumps(node.consumption),
                                    'run_id': run_id,
                                }

                    # LVedges
                    for branch in lv_district.lv_grid.graph_edges():
                        if not branch['branch'].connects_aggregated:
                            if not any([isinstance(branch['adj_nodes'][0],
                                                   LVLoadAreaCentreDing0),
                                        isinstance(branch['adj_nodes'][1],
                                                   LVLoadAreaCentreDing0)]):
                                lines_idx += 1
                                lines_dict[lines_idx] = {
                                    'id': branch['branch'].id_db,
                                    'edge_name': '_'.join(
                                        [branch.__class__.__name__,
                                         str(branch['branch'].id_db)]),
                                    'grid_name': lv_grid_name,
                                    'type_name': branch[
                                        'branch'].type.to_frame().columns[0],
                                    'type_kind': branch['branch'].kind,
                                    'length': branch['branch'].length / 1e3,
                                    # length in km
                                    'U_n': branch['branch'].type['U_n'] / 1e3,
                                    # U_n in kV
                                    'I_max_th': branch['branch'].type[
                                        'I_max_th'],
                                    'R': branch['branch'].type['R'],
                                    'L': branch['branch'].type['L'],
                                    'C': branch['branch'].type['C'],
                                    'node1': '_'.join(
                                        [str(branch['adj_nodes'][
                                                 0].__class__.__name__), 'LV',
                                         str(lv_grid_id),
                                         str(branch['adj_nodes'][0].id_db)])
                                    if not isinstance(branch['adj_nodes'][0],
                                                      LVStationDing0) else '_'.join(
                                        [str(branch['adj_nodes'][
                                                 0].__class__.__name__), 'MV',
                                         str(mv_grid_id),
                                         str(branch['adj_nodes'][0].id_db)]),
                                    'node2': '_'.join(
                                        [str(branch['adj_nodes'][
                                                 1].__class__.__name__), 'LV',
                                         str(lv_grid_id),
                                         str(branch['adj_nodes'][1].id_db)])
                                    if not isinstance(branch['adj_nodes'][1],
                                                      LVStationDing0) else '_'.join(
                                        [str(branch['adj_nodes'][
                                                 1].__class__.__name__), 'MV',
                                         str(mv_grid_id),
                                         str(branch['adj_nodes'][1].id_db)]),
                                    'run_id': run_id,
<<<<<<< HEAD
                                    #'geom': from_shape(LineString([branch['adj_nodes'][0].geo_data,
                                    #                               branch['adj_nodes'][1].geo_data]),
                                    #                   srid=srid)
=======
                                    'geom': None
>>>>>>> 2869dacb
                                }

    lv_grid = pd.DataFrame.from_dict(lv_grid_dict, orient='index')
    lv_gen = pd.DataFrame.from_dict(lv_gen_dict, orient='index')
    lv_cd = pd.DataFrame.from_dict(lv_cd_dict, orient='index')
    lv_stations = pd.DataFrame.from_dict(lv_stations_dict, orient='index')
    mvlv_trafos = pd.DataFrame.from_dict(mvlv_trafos_dict, orient='index')
    lv_loads = pd.DataFrame.from_dict(lv_loads_dict, orient='index')
    mv_grid = pd.DataFrame.from_dict(mv_grid_dict, orient='index')
    mv_gen = pd.DataFrame.from_dict(mv_gen_dict, orient='index')
    mv_cb = pd.DataFrame.from_dict(mvcb_dict, orient='index')
    mv_cd = pd.DataFrame.from_dict(mv_cd_dict, orient='index')
    mv_stations = pd.DataFrame.from_dict(mv_stations_dict, orient='index')
    hvmv_trafos = pd.DataFrame.from_dict(hvmv_trafos_dict, orient='index')
    mv_loads = pd.DataFrame.from_dict(mv_loads_dict, orient='index')
    lines = pd.DataFrame.from_dict(lines_dict, orient='index')
    mvlv_mapping = pd.DataFrame.from_dict(mvlv_mapping_dict, orient='index')

    lines = lines[sorted(lines.columns.tolist())]

    return run_id, metadata_json, \
           lv_grid, lv_gen, lv_cd, lv_stations, mvlv_trafos, lv_loads, \
           mv_grid, mv_gen, mv_cb, mv_cd, mv_stations, hvmv_trafos, mv_loads, \
           lines, mvlv_mapping


#######################################################

def export_data_tocsv(path, run_id, metadata_json,
                      lv_grid, lv_gen, lv_cd, lv_stations, mvlv_trafos,
                      lv_loads,
                      mv_grid, mv_gen, mv_cb, mv_cd, mv_stations, hvmv_trafos,
                      mv_loads,
                      lines, mvlv_mapping, csv_sep=','):
    # make directory with run_id if it doesn't exist
    os.makedirs(path, exist_ok=True)

    # put a text file with the metadata
    metadata = json.loads(metadata_json)
    with open(os.path.join(path, 'metadata.json'), 'w') as metafile:
        json.dump(metadata, metafile)

    # Exports data to csv
    def export_network_tocsv(path, table, tablename):
        return table.to_csv(os.path.join(path, tablename + '.csv'), sep=csv_sep)

    export_network_tocsv(path, lv_grid, 'lv_grid')
    export_network_tocsv(path, lv_gen, 'lv_generator')
    export_network_tocsv(path, lv_cd, 'lv_branchtee')
    export_network_tocsv(path, lv_stations, 'lv_station')
    export_network_tocsv(path, mvlv_trafos, 'mvlv_transformer')
    export_network_tocsv(path, lv_loads, 'lv_load')
    export_network_tocsv(path, mv_grid, 'mv_grid')
    export_network_tocsv(path, mv_gen, 'mv_generator')
    export_network_tocsv(path, mv_cd, 'mv_branchtee')
    export_network_tocsv(path, mv_stations, 'mv_station')
    export_network_tocsv(path, hvmv_trafos, 'hvmv_transformer')
    export_network_tocsv(path, mv_cb, 'mv_circuitbreaker')
    export_network_tocsv(path, mv_loads, 'mv_load')
    export_network_tocsv(path, lines, 'line')
    export_network_tocsv(path, mvlv_mapping, 'mvlv_mapping')
    # export_network_tocsv(path, areacenter, 'areacenter')


########################################################

from sqlalchemy import create_engine
from egoio.db_tables import model_draft as md


def export_network_to_oedb(session, table, tabletype, srid):
    dataset = []
    engine = create_engine("sqlite:///myexample.db")
    print("Exporting table type : {}".format(tabletype))
    if tabletype == 'line':
        table.apply(lambda row:
                    session.add(md.EgoGridDing0Line(
                        run_id=row['run_id'],
                        id_db=row['id'],
                        edge_name=row['edge_name'],
                        grid_name=row['grid_name'],
                        node1=row['node1'],
                        node2=row['node2'],
                        type_kind=row['type_kind'],
                        type_name=row['type_name'],
                        length=row['length'],
                        u_n=row['U_n'],
                        c=row['C'],
                        l=row['L'],
                        r=row['R'],
                        i_max_th=row['I_max_th'],
                        geom=row['geom'],
                    ))
                    , axis=1)

    elif tabletype == 'lv_cd':
        table.apply(lambda row:
                    session.add(md.EgoGridDing0LvBranchtee(
                        run_id=row['run_id'],
                        id_db=row['id'],
                        name=row['name'],
                        geom="SRID={};{}".format(srid, row['geom']) if row[
                            'geom'] else None,
                    ))
                    , axis=1)

    elif tabletype == 'lv_gen':
        table.apply(lambda row:
                    session.add(md.EgoGridDing0LvGenerator(
                        run_id=row['run_id'],
                        id_db=row['id'],
                        la_id=row['la_id'],
                        name=row['name'],
                        lv_grid_id=str(row['lv_grid_id']),
                        geom="SRID={};{}".format(srid, row['geom']) if row[
                            'geom'] else None,
                        type=row['type'],
                        subtype=row['subtype'],
                        v_level=row['v_level'],
                        nominal_capacity=row['nominal_capacity'],
                        is_aggregated=row['is_aggregated'],
                        weather_cell_id=row['weather_cell_id'] if not(pd.isnull(row[
                            'weather_cell_id'])) else None,

                    ))
                    , axis=1)

    elif tabletype == 'lv_load':
        table.apply(lambda row:
                    session.add(md.EgoGridDing0LvLoad(
                        run_id=row['run_id'],
                        id_db=row['id'],
                        name=row['name'],
                        lv_grid_id=row['lv_grid_id'],
                        geom="SRID={};{}".format(srid, row['geom']) if row[
                            'geom'] else None,
                        consumption=row['consumption']
                    ))
                    , axis=1)

    elif tabletype == 'lv_grid':
        table.apply(lambda row:
                    session.add(md.EgoGridDing0LvGrid(
                        run_id=row['run_id'],
                        id_db=row['id'],
                        name=row['name'],
                        geom="SRID={};{}".format(srid, row['geom']) if row[
                            'geom'] else None,
                        population=row['population'],
                        voltage_nom=row['voltage_nom'],
                    ))
                    , axis=1)

    elif tabletype == 'lv_station':
        table.apply(lambda row:
                    session.add(md.EgoGridDing0LvStation(
                        run_id=row['run_id'],
                        id_db=row['id'],
                        name=row['name'],
                        geom="SRID={};{}".format(srid, row['geom']) if row[
                            'geom'] else None,
                    ))
                    , axis=1)

    elif tabletype == 'mvlv_trafo':
        table.apply(lambda row:
                    session.add(md.EgoGridDing0MvlvTransformer(
                        run_id=row['run_id'],
                        id_db=row['id'],
                        name=row['name'],
                        geom="SRID={};{}".format(srid, row['geom']) if row[
                            'geom'] else None,
                        voltage_op=row['voltage_op'],
                        s_nom=row['S_nom'],
                        x=row['X'],
                        r=row['R'],
                    ))
                    , axis=1)

    elif tabletype == 'mvlv_mapping':
        table.apply(lambda row:
                    session.add(md.EgoGridDing0MvlvMapping(
                        run_id=row['run_id'],
                        lv_grid_id=row['lv_grid_id'],
                        lv_grid_name=row['lv_grid_name'],
                        mv_grid_id=row['mv_grid_id'],
                        mv_grid_name=row['mv_grid_name'],
                    ))
                    , axis=1)

    elif tabletype == 'mv_cd':
        table.apply(lambda row:
                    session.add(md.EgoGridDing0MvBranchtee(
                        run_id=row['run_id'],
                        id_db=row['id'],
                        name=row['name'],
                        geom="SRID={};{}".format(srid, row['geom']) if row[
                            'geom'] else None,
                    ))
                    , axis=1)

    elif tabletype == 'mv_cb':
        table.apply(lambda row:
                    session.add(md.EgoGridDing0MvCircuitbreaker(
                        run_id=row['run_id'],
                        id_db=row['id'],
                        name=row['name'],
                        geom="SRID={};{}".format(srid, row['geom']) if row[
                            'geom'] else None,
                        status=row['status'],
                    ))
                    , axis=1)

    elif tabletype == 'mv_gen':
        table.apply(lambda row:
                    session.add(md.EgoGridDing0MvGenerator(
                        run_id=row['run_id'],
                        id_db=row['id'],
                        name=row['name'],
                        geom="SRID={};{}".format(srid, row['geom']) if row[
                            'geom'] else None,
                        type=row['type'],
                        subtype=row['subtype'],
                        v_level=row['v_level'],
                        nominal_capacity=row['nominal_capacity'],
                        is_aggregated=row['is_aggregated'],
                        weather_cell_id=row['weather_cell_id'] if not(pd.isnull(row[
                            'weather_cell_id'])) else None,
                    ))
                    , axis=1)

    elif tabletype == 'mv_load':
        table.apply(lambda row:
                    session.add(md.EgoGridDing0MvLoad(
                        run_id=row['run_id'],
                        id_db=row['id'],
                        name=row['name'],
                        geom="SRID={};{}".format(srid, row['geom']) if row[
                            'geom'] else None,
                        is_aggregated=row['is_aggregated'],
                        consumption=row['consumption'],
                    ))
                    , axis=1)

    elif tabletype == 'mv_grid':
        table.apply(lambda row:
                    session.add(md.EgoGridDing0MvGrid(
                        run_id=row['run_id'],
                        id_db=row['id'],
                        name=row['name'],
                        geom="SRID={};{}".format(srid, row['geom']) if row[
                            'geom'] else None,
                        population=row['population'],
                        voltage_nom=row['voltage_nom'],
                    ))
                    , axis=1)

    elif tabletype == 'mv_station':
        table.apply(lambda row:
                    session.add(md.EgoGridDing0MvStation(
                        run_id=row['run_id'],
                        id_db=row['id'],
                        name=row['name'],
                        geom="SRID={};{}".format(srid, row['geom']) if row[
                            'geom'] else None,
                    ))
                    , axis=1)

    elif tabletype == 'hvmv_trafo':
        table.apply(lambda row:
                    session.add(md.EgoGridDing0HvmvTransformer(
                        run_id=row['run_id'],
                        id_db=row['id'],
                        name=row['name'],
                        geom="SRID={};{}".format(srid, row['geom']) if row[
                            'geom'] else None,
                        voltage_op=row['voltage_op'],
                        s_nom=row['S_nom'],
                        x=row['X'],
                        r=row['R'],
                    ))
                    , axis=1)
        # if not engine.dialect.has_table(engine, 'ego_grid_mv_transformer'):
        #     print('helloworld')

    session.commit()


def export_data_to_oedb(session, run_id, metadata_json, srid,
                        lv_grid, lv_gen, lv_cd, lv_stations, mvlv_trafos,
                        lv_loads,
                        mv_grid, mv_gen, mv_cb, mv_cd, mv_stations, hvmv_trafos,
                        mv_loads, lines, mvlv_mapping):
    # only for testing
    # engine = create_engine('sqlite:///:memory:')

    # get the run_id from model_draft.ego_grid_ding0_versioning
    # compare the run_id from table to the current run_id

    oedb_versioning_query = session.query(
        md.EgoGridDing0Versioning.run_id,
        md.EgoGridDing0Versioning.description
    ).filter(md.EgoGridDing0Versioning.run_id == run_id)

    oedb_versioning = pd.read_sql_query(oedb_versioning_query.statement,
                                        session.bind)

    if oedb_versioning.empty:
        # if the run_id doesn't exist then
        # create entry into ego_grid_ding0_versioning:
        metadata_df = pd.DataFrame({'run_id': run_id,
                                    'description': metadata_json},
                                   index=[0])
        metadata_df.apply(lambda row:
                          session.add(md.EgoGridDing0Versioning(
                              run_id=row['run_id'],
                              description=row['description'],
                          ))
                          , axis=1)
        session.commit()

        export_network_to_oedb(session, lv_grid, 'lv_grid', srid)
        export_network_to_oedb(session, lv_gen, 'lv_gen', srid)
        export_network_to_oedb(session, lv_cd, 'lv_cd', srid)
        export_network_to_oedb(session, lv_stations, 'lv_station', srid)
        export_network_to_oedb(session, mvlv_trafos, 'mvlv_trafo', srid)
        export_network_to_oedb(session, lv_loads, 'lv_load', srid)
        export_network_to_oedb(session, mv_grid, 'mv_grid', srid)
        export_network_to_oedb(session, mv_gen, 'mv_gen', srid)
        export_network_to_oedb(session, mv_cb, 'mv_cb', srid)
        export_network_to_oedb(session, mv_cd, 'mv_cd', srid)
        export_network_to_oedb(session, mv_stations, 'mv_station', srid)
        export_network_to_oedb(session, hvmv_trafos, 'hvmv_trafo', srid)
        export_network_to_oedb(session, mv_loads, 'mv_load', srid)
        export_network_to_oedb(session, lines, 'line', srid)
        export_network_to_oedb(session, mvlv_mapping, 'mvlv_mapping', srid)
    else:
        raise KeyError("run_id already present! No tables are input!")


def create_ding0_db_tables(engine):
    tables = [md.EgoGridDing0Versioning,
              md.EgoGridDing0Line,
              md.EgoGridDing0LvBranchtee,
              md.EgoGridDing0LvGenerator,
              md.EgoGridDing0LvLoad,
              md.EgoGridDing0LvGrid,
              md.EgoGridDing0LvStation,
              md.EgoGridDing0MvlvTransformer,
              md.EgoGridDing0MvlvMapping,
              md.EgoGridDing0MvBranchtee,
              md.EgoGridDing0MvCircuitbreaker,
              md.EgoGridDing0MvGenerator,
              md.EgoGridDing0MvLoad,
              md.EgoGridDing0MvGrid,
              md.EgoGridDing0MvStation,
              md.EgoGridDing0HvmvTransformer]

    for tab in tables:
        tab().__table__.create(bind=engine, checkfirst=True)


def drop_ding0_db_tables(engine):
    tables = [md.EgoGridDing0Line,
              md.EgoGridDing0LvBranchtee,
              md.EgoGridDing0LvGenerator,
              md.EgoGridDing0LvLoad,
              md.EgoGridDing0LvGrid,
              md.EgoGridDing0LvStation,
              md.EgoGridDing0MvlvTransformer,
              md.EgoGridDing0MvlvMapping,
              md.EgoGridDing0MvBranchtee,
              md.EgoGridDing0MvCircuitbreaker,
              md.EgoGridDing0MvGenerator,
              md.EgoGridDing0MvLoad,
              md.EgoGridDing0MvGrid,
              md.EgoGridDing0MvStation,
              md.EgoGridDing0HvmvTransformer,
              md.EgoGridDing0Versioning]

    print("Please confirm that you would like to drop the following tables:")
    for n, tab in enumerate(tables):
        print("{: 3d}. {}".format(n, tab))

    print("Please confirm with either of the choices below:\n" +
          "- yes\n" +
          "- no\n" +
          "- the indexes to drop in the format 0, 2, 3, 5")
    confirmation = input(
        "Please type the choice completely as there is no default choice.")
    if re.fullmatch('[Yy]es', confirmation):
        for tab in tables:
            tab().__table__.drop(bind=engine, checkfirst=True)
    elif re.fullmatch('[Nn]o', confirmation):
        print("Cancelled dropping of tables")
    else:
        try:
            indlist = confirmation.split(',')
            indlist = list(map(int, indlist))
            print("Please confirm deletion of the following tables:")
            tablist = np.array(tables)[indlist].tolist()
            for n, tab in enumerate(tablist):
                print("{: 3d}. {}".format(n, tab))
            con2 = input("Please confirm with either of the choices below:\n" +
                         "- yes\n" +
                         "- no")
            if re.fullmatch('[Yy]es', con2):
                for tab in tablist:
                    tab().__table__.drop(bind=engine, checkfirst=True)
            elif re.fullmatch('[Nn]o', con2):
                print("Cancelled dropping of tables")
            else:
                print("The input is unclear, no action taken")
        except ValueError:
            print("Confirmation unclear, no action taken")


def grant_access_ding0_db_tables(engine):
    tables = [md.EgoGridDing0Line,
              md.EgoGridDing0LvBranchtee,
              md.EgoGridDing0LvGenerator,
              md.EgoGridDing0LvLoad,
              md.EgoGridDing0LvGrid,
              md.EgoGridDing0LvStation,
              md.EgoGridDing0MvlvTransformer,
              md.EgoGridDing0MvlvMapping,
              md.EgoGridDing0MvBranchtee,
              md.EgoGridDing0MvCircuitbreaker,
              md.EgoGridDing0MvGenerator,
              md.EgoGridDing0MvLoad,
              md.EgoGridDing0MvGrid,
              md.EgoGridDing0MvStation,
              md.EgoGridDing0HvmvTransformer,
              md.EgoGridDing0Versioning]

    def grant_db_access(engine, table, role):
        r"""Gives access to database users/ groups
        Parameters
        ----------
        session : sqlalchemy session object
            A valid connection to a database
        table : sqlalchmy Table class definition
            The database table
        role : str
            database role that access is granted to
        """
        tablename = table.__table__.name
        schema = table.__table__.schema

        grant_str = """BEGIN;
        GRANT ALL PRIVILEGES ON TABLE {schema}.{table}
        TO {role} WITH GRANT OPTION;
        COMMIT;""".format(schema=schema, table=tablename,
                          role=role)

        engine.execute(grant_str)

    # engine.echo=True

    for tab in tables:
        grant_db_access(engine, tab, 'oeuser')


########################################################
if __name__ == "__main__":
    # nw = init_mv_grid(mv_grid_districts=[3544, 3545])
    # init_mv_grid(mv_grid_districts=list(range(1, 4500, 200)),filename='ding0_tests_grids_1_4500_200.pkl')
    # nw = load_nd_from_pickle(filename='ding0_tests_grids_1.pkl')
    # nw = load_nd_from_pickle(filename='ding0_tests_grids_SevenDistricts.pkl')
    # nw = load_nd_from_pickle(filename='ding0_tests_grids_1_4500_200.pkl')
    # nw = init_mv_grid(mv_grid_districts=[2370],filename=False)
    # stats = calculate_mvgd_stats(nw)
    # print(stats)
    # print(stats.T)
    # stats.to_csv('stats_1_4500_200.csv')

    #############################################
    # generate stats in parallel
    mv_grid_districts = list(range(1728, 1755))
    n_of_processes = mp.cpu_count()  # number of parallel threaths
    n_of_districts = 1  # n° of districts in each cluster
    mv_stats = parallel_running_stats(districts_list=mv_grid_districts,
                                      n_of_processes=n_of_processes,
                                      n_of_districts=n_of_districts,
                                      source='pkl',  # 'ding0', #
                                      mode='',
                                      critical=True,
                                      save_csv=True)
    print('#################\nMV STATS:')
    print(mv_stats[0].T)
    # print('#################\nLV STATS:')
    # print(mv_stats[1].T)
    # print('#################\nMV Crit Nodes STATS:')
    # print(mv_stats[2].T)
    # print('#################\nMV Crit Edges STATS:')
    # print(mv_stats[3].T)
    # print('#################\nLV Crit Nodes STATS:')
    # print(mv_stats[4].T)
    # print('#################\nLV Crit Edges STATS:')
    # print(mv_stats[5].T)

    #############################################
    # nw = load_nd_from_pickle(filename='ding0_tests_grids_1567_567.pkl')
    # nw = load_nd_from_pickle(filename='ding0_grids_1729.pkl')
    # nw = init_mv_grid(mv_grid_districts=[1567, 567],filename='ding0_tests_grids_1567_567.pkl')
    # stats = calculate_lvgd_stats(nw)
    # print(stats.iloc[1:3].T)
    # print(stats[stats['Load Area is Aggregated']].T)
    # stats = calculate_mvgd_stats(nw)
    # print(stats.T)
    # print(stats.iloc[1:3].T)
    # stats = calculate_lvgd_voltage_current_stats(nw)
    # print(stats)
    # print(stats[0][1:3].T)
    # print(stats[1].T)
    # stats = calculate_mvgd_voltage_current_stats(nw)
    # print(stats[0])#.index.tolist())#[1:3].T)#nodes
    # print(stats[1][1:20])#edges<|MERGE_RESOLUTION|>--- conflicted
+++ resolved
@@ -2071,13 +2071,8 @@
                              str(branch['adj_nodes'][1].id_db)]),
                         'run_id': run_id,
                         'geom': from_shape(LineString([branch['adj_nodes'][0].geo_data,
-<<<<<<< HEAD
-                                                        branch['adj_nodes'][1].geo_data]),
-                                            srid=srid)
-=======
                                                        branch['adj_nodes'][1].geo_data]),
                                            srid=srid),
->>>>>>> 2869dacb
                     }
 
         if lv_info:
@@ -2233,13 +2228,7 @@
                                          str(mv_grid_id),
                                          str(branch['adj_nodes'][1].id_db)]),
                                     'run_id': run_id,
-<<<<<<< HEAD
-                                    #'geom': from_shape(LineString([branch['adj_nodes'][0].geo_data,
-                                    #                               branch['adj_nodes'][1].geo_data]),
-                                    #                   srid=srid)
-=======
                                     'geom': None
->>>>>>> 2869dacb
                                 }
 
     lv_grid = pd.DataFrame.from_dict(lv_grid_dict, orient='index')
