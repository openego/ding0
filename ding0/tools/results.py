"""This file is part of DINGO, the DIstribution Network GeneratOr.
DINGO is a tool to generate synthetic medium and low voltage power
distribution grids based on open data.

It is developed in the project open_eGo: https://openegoproject.wordpress.com

DING0 lives at github: https://github.com/openego/ding0/
The documentation is available on RTD: http://ding0.readthedocs.io"""

__copyright__ = "Reiner Lemoine Institut gGmbH"
__license__ = "GNU Affero General Public License Version 3 (AGPL-3.0)"
__url__ = "https://github.com/openego/ding0/blob/master/LICENSE"
__author__ = "nesnoj, gplssm"

import pickle
import numpy as np
import pandas as pd
import time
import os
import re

from matplotlib import pyplot as plt
import seaborn as sns

from egoio.tools import db
from ding0.core import NetworkDing0
from ding0.core import GeneratorDing0, GeneratorFluctuatingDing0
from ding0.core import LVCableDistributorDing0, MVCableDistributorDing0
from ding0.core import MVStationDing0, LVStationDing0
from ding0.core import CircuitBreakerDing0
from ding0.core.network.loads import LVLoadDing0
from ding0.core import LVLoadAreaCentreDing0

import pyproj
from functools import partial

from geoalchemy2.shape import from_shape
from sqlalchemy.orm import sessionmaker
import multiprocessing as mp

from math import floor, pi

from ding0.flexopt.check_tech_constraints import get_critical_line_loading, \
    get_critical_voltage_at_nodes
from ding0.tools import config as cfg_ding0

import networkx as nx

if not 'READTHEDOCS' in os.environ:
    from shapely.ops import transform
    from shapely.geometry import LineString
    from shapely.wkt import dumps as wkt_dumps

#############################################
plt.close('all')
cfg_ding0.load_config('config_db_tables.cfg')
cfg_ding0.load_config('config_calc.cfg')
cfg_ding0.load_config('config_files.cfg')
cfg_ding0.load_config('config_misc.cfg')


def lv_grid_generators_bus_bar(nd):
    """
    Calculate statistics about generators at bus bar in LV grids

    Parameters
    ----------
    nd : ding0.NetworkDing0
        Network container object

    Returns
    -------
    lv_stats : dict
        Dict with keys of LV grid repr() on first level. Each of the grids has
        a set of statistical information about its topology
    """

    lv_stats = {}

    for la in nd._mv_grid_districts[0].lv_load_areas():
        for lvgd in la.lv_grid_districts():
            station_neighbors = list(lvgd.lv_grid._graph[
                                         lvgd.lv_grid._station].keys())

            # check if nodes of a statio are members of list generators
            station_generators = [x for x in station_neighbors
                                  if x in lvgd.lv_grid.generators()]

            lv_stats[repr(lvgd.lv_grid._station)] = station_generators

    return lv_stats


def save_nd_to_pickle(nd, path='', filename=None):
    """Use pickle to save the whole nd-object to disc

    The network instance is entirely pickled to a file.

    Parameters
    ----------
    nd : NetworkDing0
        Ding0 grid container object
    path : str
        Absolute or relative path where pickle should be saved. Default is ''
        which means pickle is save to PWD

    """

    abs_path = os.path.abspath(path)

    if len(nd._mv_grid_districts) > 1:
        name_extension = '_{number}-{number2}'.format(
            number=nd._mv_grid_districts[0].id_db,
            number2=nd._mv_grid_districts[-1].id_db)
    else:
        name_extension = '_{number}'.format(
            number=nd._mv_grid_districts[0].id_db)

    if filename is None:
        filename = "ding0_grids_{ext}.pkl".format(
            ext=name_extension)

    # delete attributes of `nd` in order to make pickling work
    # del nd._config
    del nd._orm

    pickle.dump(nd, open(os.path.join(abs_path, filename), "wb"))


def load_nd_from_pickle(filename=None, path=''):
    """
    Use pickle to save the whole nd-object to disc

    Parameters
    ----------
    filename : str
        Filename of nd pickle
    path : str
        Absolute or relative path where pickle should be saved. Default is ''
        which means pickle is save to PWD

    Returns
    -------
    nd : NetworkDing0
        Ding0 grid container object
    """

    abs_path = os.path.abspath(path)

    if filename is None:
        raise NotImplementedError

    return pickle.load(open(os.path.join(abs_path, filename), "rb"))


def plot_cable_length(stats, plotpath):
    """
    Cable length per MV grid district
    """

    # cable and line kilometer distribution
    f, axarr = plt.subplots(2, 2, sharex=True)
    stats.hist(column=['Length of MV overhead lines'], bins=5, alpha=0.5, ax=axarr[0, 0])
    stats.hist(column=['Length of MV underground cables'], bins=5, alpha=0.5, ax=axarr[0, 1])
    stats.hist(column=['Length of LV overhead lines'], bins=5, alpha=0.5, ax=axarr[1, 0])
    stats.hist(column=['Length of LV underground cables'], bins=5, alpha=0.5, ax=axarr[1, 1])

    plt.savefig(os.path.join(plotpath,
                             'Histogram_cable_line_length.pdf'))


def plot_generation_over_load(stats, plotpath):
    """
    Plot of generation over load
    """

    # Generation capacity vs. peak load
    sns.set_context("paper", font_scale=1.1)
    sns.set_style("ticks")

    # reformat to MW

    gen_cap_indexes = ["Gen. Cap. of MV at v_level 4",
                       "Gen. Cap. of MV at v_level 5",
                       "Gen. Cap. of LV at v_level 6",
                       "Gen. Cap. of LV at v_level 7"]
    peak_load_index = ["LA Total LV Peak Load total"]
    stats['generation_capacity'] = stats[gen_cap_indexes].sum(axis=1) / 1e3
    stats['peak_load'] = stats[peak_load_index] / 1e3

    sns.lmplot('generation_capacity', 'peak_load',
               data=stats,
               fit_reg=False,
               # hue='v_nom',
               # hue='Voltage level',
               scatter_kws={"marker": "D",
                            "s": 100},
               aspect=2)
    plt.title('Peak load vs. generation capacity')
    plt.xlabel('Generation capacity in MW')
    plt.ylabel('Peak load in MW')

    plt.savefig(os.path.join(plotpath,
                             'Scatter_generation_load.pdf'))


def plot_km_cable_vs_line(stats, plotpath):
    """

    :param stats:
    :param plotpath:
    :return:
    """

    # Cable vs. line kilometer scatter
    sns.lmplot('km_cable', 'km_line',
               data=stats,
               fit_reg=False,
               hue='v_nom',
               # hue='Voltage level',
               scatter_kws={"marker": "D",
                            "s": 100},
               aspect=2)
    plt.title('Kilometer of cable/line')
    plt.xlabel('Km of cables')
    plt.ylabel('Km of overhead lines')

    plt.savefig(os.path.join(plotpath,
                             'Scatter_cables_lines.pdf'))


def concat_nd_pickles(self, mv_grid_districts):
    """
    Read multiple pickles, join nd objects and save to file

    Parameters
    ----------
    mv_grid_districts : list
        Ints describing MV grid districts
    """

    pickle_name = cfg_ding0.get('output', 'nd_pickle')
    # self.nd = self.read_pickles_from_files(pickle_name)

    # TODO: instead of passing a list of mvgd's, pass list of filenames plus optionally a basth_path
    for mvgd in mv_grid_districts[1:]:

        filename = os.path.join(
            self.base_path,
            'results', pickle_name.format(mvgd))
        if os.path.isfile(filename):
            mvgd_pickle = pickle.load(open(filename, 'rb'))
            if mvgd_pickle._mv_grid_districts:
                mvgd.add_mv_grid_district(mvgd_pickle._mv_grid_districts[0])

    # save to concatenated pickle
    pickle.dump(mvgd,
                open(os.path.join(
                    self.base_path,
                    'results',
                    "ding0_grids_{0}-{1}.pkl".format(
                        mv_grid_districts[0],
                        mv_grid_districts[-1])),
                    "wb"))

    # save stats (edges and nodes data) to csv
    nodes, edges = mvgd.to_dataframe()
    nodes.to_csv(os.path.join(
        self.base_path,
        'results', 'mvgd_nodes_stats_{0}-{1}.csv'.format(
            mv_grid_districts[0], mv_grid_districts[-1])),
        index=False)
    edges.to_csv(os.path.join(
        self.base_path,
        'results', 'mvgd_edges_stats_{0}-{1}.csv'.format(
            mv_grid_districts[0], mv_grid_districts[-1])),
        index=False)


####################################################
def calculate_lvgd_stats(nw):
    """
    LV Statistics for an arbitrary network

    Parameters
    ----------
    nw: :any:`list` of NetworkDing0
        The MV grid(s) to be studied

    Returns
    -------
    lvgd_stats : pandas.DataFrame
        Dataframe containing several statistical numbers about the LVGD
    """
    ##############################
    #  ETRS (equidistant) to WGS84 (conformal) projection
    proj = partial(
        pyproj.transform,
        # pyproj.Proj(init='epsg:3035'),  # source coordinate system
        #  pyproj.Proj(init='epsg:4326'))  # destination coordinate system
        pyproj.Proj(init='epsg:4326'),  # source coordinate system
        pyproj.Proj(init='epsg:3035'))  # destination coordinate system
    ##############################
    # close circuit breakers
    nw.control_circuit_breakers(mode='close')
    ##############################
    lv_dist_idx = 0
    lv_dist_dict = {}
    lv_gen_idx = 0
    lv_gen_dict = {}
    lv_load_idx = 0
    lv_load_dict = {}
    branch_idx = 0
    branches_dict = {}
    trafos_idx = 0
    trafos_dict = {}
    for mv_district in nw.mv_grid_districts():
        for LA in mv_district.lv_load_areas():
            for lv_district in LA.lv_grid_districts():
                lv_dist_idx += 1
                branches_from_station = len(
                    lv_district.lv_grid.graph_branches_from_node(
                        lv_district.lv_grid.station()))
                lv_dist_dict[lv_dist_idx] = {
                    'MV_grid_id': mv_district.mv_grid.id_db,
                    'LV_grid_id': lv_district.lv_grid.id_db,
                    'Load Area ID': LA.id_db,
                    'Population': lv_district.population,
                    'Peak Load Residential': lv_district.peak_load_residential,
                    'Peak Load Retail': lv_district.peak_load_retail,
                    'Peak Load Industrial': lv_district.peak_load_industrial,
                    'Peak Load Agricultural': lv_district.peak_load_agricultural,
                    'N° of Sector Residential': lv_district.sector_count_residential,
                    'N° of Sector Retail': lv_district.sector_count_retail,
                    'N° of Sector Industrial': lv_district.sector_count_industrial,
                    'N° of Sector Agricultural': lv_district.sector_count_agricultural,
                    'Accum. Consumption Residential': lv_district.sector_consumption_residential,
                    'Accum. Consumption Retail': lv_district.sector_consumption_retail,
                    'Accum. Consumption Industrial': lv_district.sector_consumption_industrial,
                    'Accum. Consumption Agricultural': lv_district.sector_consumption_agricultural,
                    'N° of branches from LV Station': branches_from_station,
                    'Load Area is Aggregated': LA.is_aggregated,
                    'Load Area is Satellite': LA.is_satellite,
                }
                # generation capacity
                for g in lv_district.lv_grid.generators():
                    lv_gen_idx += 1
                    subtype = g.subtype
                    if subtype == None:
                        subtype = 'other'
                    type = g.type
                    if type == None:
                        type = 'other'
                    lv_gen_dict[lv_gen_idx] = {
                        'LV_grid_id': lv_district.lv_grid.id_db,
                        'v_level': g.v_level,
                        'subtype': type + '/' + subtype,
                        'GenCap': g.capacity,
                    }
                # nodes bzw. LV loads
                for node in lv_district.lv_grid.graph_nodes_sorted():
                    if isinstance(node, LVLoadDing0):
                        lv_load_idx += 1
                        if 'agricultural' in node.consumption:
                            tipo = 'agricultural'
                        elif 'industrial' in node.consumption:
                            tipo = 'ind_ret'
                        elif 'residential' in node.consumption:
                            tipo = 'residential'
                        else:
                            tipo = 'none'
                        lv_load_dict[lv_load_idx] = {
                            'LV_grid_id': lv_district.lv_grid.id_db,
                            'load_type': tipo,
                        }
                # branches
                for branch in lv_district.lv_grid.graph_edges():
                    branch_idx += 1
                    branches_dict[branch_idx] = {
                        'LV_grid_id': lv_district.lv_grid.id_db,
                        'length': branch['branch'].length / 1e3,
                        'type_name': branch['branch'].type.to_frame().columns[
                            0],
                        'type_kind': branch['branch'].kind,
                    }
                # Transformers
                for trafo in lv_district.lv_grid.station().transformers():
                    trafos_idx += 1
                    trafos_dict[trafos_idx] = {
                        'LV_grid_id': lv_district.lv_grid.id_db,
                        's_max_a': trafo.s_max_a,
                    }

                # geographic
                district_geo = transform(proj, lv_district.geo_data)
                lv_dist_dict[lv_dist_idx].update({'Area': district_geo.area})

    lvgd_stats = pd.DataFrame.from_dict(lv_dist_dict, orient='index').set_index(
        'LV_grid_id')
    # generate partial dataframes
    gen_df = pd.DataFrame.from_dict(lv_gen_dict, orient='index')
    load_df = pd.DataFrame.from_dict(lv_load_dict, orient='index')
    branch_df = pd.DataFrame.from_dict(branches_dict, orient='index')
    trafos_df = pd.DataFrame.from_dict(trafos_dict, orient='index')

    # resque desired data
    if not gen_df.empty:
        # generation by voltage level
        lv_generation = gen_df.groupby(['LV_grid_id', 'v_level'])[
            'GenCap'].sum().to_frame().unstack(level=-1)
        lv_generation.columns = [
            'Gen. Cap. v_level ' + str(_[1]) if isinstance(_, tuple) else str(_)
            for _ in
            lv_generation.columns]
        lvgd_stats = pd.concat([lvgd_stats, lv_generation], axis=1)
        # generation by type/subtype
        lv_generation = gen_df.groupby(['LV_grid_id', 'subtype'])[
            'GenCap'].sum().to_frame().unstack(level=-1)
        lv_generation.columns = [
            'Gen. Cap. type ' + str(_[1]) if isinstance(_, tuple) else str(_)
            for _ in
            lv_generation.columns]
        lvgd_stats = pd.concat([lvgd_stats, lv_generation], axis=1)
    if not load_df.empty:
        # number of residential loads
        lv_loads = \
        load_df[load_df['load_type'] == 'residential'].groupby(['LV_grid_id'])[
            'load_type'].count().to_frame()  # .unstack(level=-1)
        lv_loads.columns = ['N° of loads residential']
        lvgd_stats = pd.concat([lvgd_stats, lv_loads], axis=1)
        # number of agricultural loads
        lv_loads = \
        load_df[load_df['load_type'] == 'agricultural'].groupby(['LV_grid_id'])[
            'load_type'].count().to_frame()  # .unstack(level=-1)
        lv_loads.columns = ['N° of loads agricultural']
        lvgd_stats = pd.concat([lvgd_stats, lv_loads], axis=1)
        # number of mixed industrial / retail loads
        lv_loads = \
        load_df[load_df['load_type'] == 'ind_ret'].groupby(['LV_grid_id'])[
            'load_type'].count().to_frame()  # .unstack(level=-1)
        lv_loads.columns = ['N° of loads mixed industrial/retail']
        lvgd_stats = pd.concat([lvgd_stats, lv_loads], axis=1)

    if not branch_df.empty:
        # branches by type name
        lv_branches = branch_df.groupby(['LV_grid_id', 'type_name'])[
            'length'].sum().to_frame().unstack(level=-1)
        lv_branches.columns = [
            'Length Type ' + _[1] if isinstance(_, tuple) else _ for _ in
            lv_branches.columns]
        lvgd_stats = pd.concat([lvgd_stats, lv_branches], axis=1)
        # branches by kind
        lv_branches = \
        branch_df[branch_df['type_kind'] == 'line'].groupby(['LV_grid_id'])[
            'length'].sum().to_frame()
        lv_branches.columns = ['Length of overhead lines']
        lvgd_stats = pd.concat([lvgd_stats, lv_branches], axis=1)
        lv_branches = \
        branch_df[branch_df['type_kind'] == 'cable'].groupby(['LV_grid_id'])[
            'length'].sum().to_frame()
        lv_branches.columns = ['Length of underground cables']
        lvgd_stats = pd.concat([lvgd_stats, lv_branches], axis=1)
        # N°of branches
        lv_branches = branch_df.groupby(['LV_grid_id', 'type_name'])[
            'length'].count().to_frame().unstack(level=-1)
        lv_branches.columns = [
            'N° of branches Type ' + _[1] if isinstance(_, tuple) else _ for _
            in
            lv_branches.columns]
        lvgd_stats = pd.concat([lvgd_stats, lv_branches], axis=1)
        lv_branches = \
        branch_df[branch_df['type_kind'] == 'line'].groupby(['LV_grid_id'])[
            'length'].count().to_frame()
        lv_branches.columns = ['N° of branches overhead lines']
        lvgd_stats = pd.concat([lvgd_stats, lv_branches], axis=1)
        lv_branches = \
        branch_df[branch_df['type_kind'] == 'cable'].groupby(['LV_grid_id'])[
            'length'].count().to_frame()
        lv_branches.columns = ['N° of branches underground cables']
        lvgd_stats = pd.concat([lvgd_stats, lv_branches], axis=1)
    if not trafos_df.empty:
        # N of trafos
        lv_trafos = trafos_df.groupby(['LV_grid_id'])[
            's_max_a'].count().to_frame()
        lv_trafos.columns = ['N° of MV/LV Trafos']
        lvgd_stats = pd.concat([lvgd_stats, lv_trafos], axis=1)
        # Capacity of trafos
        lv_trafos = trafos_df.groupby(['LV_grid_id'])[
            's_max_a'].sum().to_frame()
        lv_trafos.columns = ['Accumulated s_max_a in MVLV trafos']
        lvgd_stats = pd.concat([lvgd_stats, lv_trafos], axis=1)

    lvgd_stats = lvgd_stats.fillna(0)
    lvgd_stats = lvgd_stats[sorted(lvgd_stats.columns.tolist())]
    return lvgd_stats


####################################################
def calculate_mvgd_stats(nw):
    """
    MV Statistics for an arbitrary network

    Parameters
    ----------
    nw: :any:`list` of NetworkDing0
        The MV grid(s) to be studied

    Returns
    -------
    mvgd_stats : pandas.DataFrame
        Dataframe containing several statistical numbers about the MVGD
    """
    ##############################

    omega = 2 * pi * 50

    # close circuit breakers
    nw.control_circuit_breakers(mode='close')
    ##############################
    # Collect info from nw into dataframes
    # define dictionaries for collection
    trafos_dict = {}
    generators_dict = {}
    branches_dict = {}
    ring_dict = {}
    LA_dict = {}
    other_nodes_dict = {}
    lv_branches_dict = {}
    # initiate indexes
    trafos_idx = 0
    gen_idx = 0
    branch_idx = 0
    ring_idx = 0
    LA_idx = 0
    lv_branches_idx = 0

    # loop over MV grid districts
    for district in nw.mv_grid_districts():

        # node of MV station
        root = district.mv_grid.station()

        ###################################
        # get impedance of path to each terminal node
        # and get thermal capacity of first segment of path to each terminal node

        # store properties of terminal nodes in dictionaries
        # properties are e.g. impedance of path, length of path, thermal limit of first segment of path
        mv_impedances = {}
        mvlv_impedances = {}

        mv_path_lengths = {}
        mvlv_path_lengths = {}

        mv_thermal_limits = {}  # I_max of first segment on MV for each MV path
        lv_thermal_limits = {}  # I_max of first segment on LV for each LV path
        mvlv_thermal_limits = {}  # I_max of first segment on MV for each MVLV path

        n_outgoing_LV = 0
        n_stations_LV = 0

        n_outgoing_MV = 0

        G = district.mv_grid._graph

        for node in G.nodes():
            if isinstance(node, MVStationDing0):
                n_outgoing_MV += len(list(G.neighbors(node)))
                continue
            mv_impedance = 0
            mv_path_length = 0
            if not isinstance(node, MVCableDistributorDing0) and not isinstance(
                    node, CircuitBreakerDing0):
                if not nx.has_path(G, root, node):
                    continue
                    # print(node, node.lv_load_area.is_aggregated) # only debug
                else:
                    path = nx.shortest_path(G, root, node)
                    for i in range(len(path) - 1):
                        mv_impedance += np.sqrt(
                            (G.adj[path[i]][path[i + 1]]['branch'].type[
                                 'L'] * 1e-3 * omega * \
                             G.adj[path[i]][path[i + 1]][
                                 'branch'].length) ** 2. + \
                            (G.adj[path[i]][path[i + 1]]['branch'].type[
                                 'R'] * \
                             G.adj[path[i]][path[i + 1]][
                                 'branch'].length) ** 2.)
                        mv_path_length += G.adj[path[i]][path[i + 1]][
                            'branch'].length

                    mv_impedances[node] = mv_impedance
                    mv_path_lengths[node] = mv_path_length
<<<<<<< HEAD
                    mv_thermal_limit = G.edge[path[0]][path[1]]['branch'].type[
                        'I_max_th']
=======
                    mv_thermal_limit = G.adj[path[0]][path[1]]['branch'].type['I_max_th']
>>>>>>> ee9e326e
                    mv_thermal_limits[node] = mv_thermal_limit

                    if isinstance(node, LVStationDing0):
                        # add impedance of transformers in LV station
                        lvstation_impedance = 0.
                        for trafo in node.transformers():
                            lvstation_impedance += 1. / np.hypot(trafo.r,
                                                                 trafo.x)  # transformers operating in parallel
                        if lvstation_impedance > 0.:  # avoid dividing by zero
                            lvstation_impedance = 1. / lvstation_impedance
                        else:
                            lvstation_impedance = 0.
                        # identify LV nodes belonging to LV station
                        for lv_LA in district.lv_load_areas():
                            for lv_dist in lv_LA.lv_grid_districts():
                                if lv_dist.lv_grid._station == node:
                                    G_lv = lv_dist.lv_grid._graph
                                    # loop over all LV terminal nodes belonging to LV station
                                    for lv_node in G_lv.nodes():
                                        if isinstance(lv_node,
                                                      GeneratorDing0) or isinstance(
                                                lv_node, LVLoadDing0):
                                            path = nx.shortest_path(G_lv, node,
                                                                    lv_node)
                                            lv_impedance = lvstation_impedance
                                            lv_path_length = 0.
<<<<<<< HEAD
                                            for i in range(len(path) - 1):
                                                lv_impedance += np.sqrt((
                                                                                    G_lv.edge[
                                                                                        path[
                                                                                            i]][
                                                                                        path[
                                                                                            i + 1]][
                                                                                        'branch'].type[
                                                                                        'L'] * 1e-3 * omega * \
                                                                                    G_lv.edge[
                                                                                        path[
                                                                                            i]][
                                                                                        path[
                                                                                            i + 1]][
                                                                                        'branch'].length) ** 2. + \
                                                                        (
                                                                                    G_lv.edge[
                                                                                        path[
                                                                                            i]][
                                                                                        path[
                                                                                            i + 1]][
                                                                                        'branch'].type[
                                                                                        'R'] * \
                                                                                    G_lv.edge[
                                                                                        path[
                                                                                            i]][
                                                                                        path[
                                                                                            i + 1]][
                                                                                        'branch'].length) ** 2.)
                                                lv_path_length += \
                                                G_lv.edge[path[i]][path[i + 1]][
                                                    'branch'].length
                                            lv_thermal_limit = \
                                            G_lv.edge[path[0]][path[1]][
                                                'branch'].type['I_max_th']

                                            mvlv_impedances[
                                                lv_node] = mv_impedance + lv_impedance
                                            mvlv_path_lengths[
                                                lv_node] = mv_path_length + lv_path_length
                                            lv_thermal_limits[
                                                lv_node] = lv_thermal_limit
                                            mvlv_thermal_limits[
                                                lv_node] = mv_thermal_limit

                                        elif isinstance(lv_node,
                                                        LVStationDing0):
                                            n_outgoing_LV += len(
                                                G_lv.neighbors(lv_node))
=======
                                            for i in range(len(path)-1):
                                                lv_impedance += np.sqrt((G_lv.adj[path[i]][path[i+1]]['branch'].type['L'] * 1e-3 * omega * \
                                                                          G_lv.adj[path[i]][path[i+1]]['branch'].length)**2. + \
                                                                         (G_lv.adj[path[i]][path[i+1]]['branch'].type['R'] * \
                                                                          G_lv.adj[path[i]][path[i+1]]['branch'].length)**2.)
                                                lv_path_length += G_lv.adj[path[i]][path[i+1]]['branch'].length
                                            lv_thermal_limit = G_lv.adj[path[0]][path[1]]['branch'].type['I_max_th']

                                            mvlv_impedances[lv_node] = mv_impedance + lv_impedance
                                            mvlv_path_lengths[lv_node] = mv_path_length + lv_path_length
                                            lv_thermal_limits[lv_node] = lv_thermal_limit
                                            mvlv_thermal_limits[lv_node] = mv_thermal_limit

                                        elif isinstance(lv_node, LVStationDing0):
                                            n_outgoing_LV += len(list(G_lv.neighbors(lv_node)))
>>>>>>> ee9e326e
                                            n_stations_LV += 1

        # compute mean values by looping over terminal nodes
        sum_impedances = 0.
        sum_thermal_limits = 0.
        sum_path_lengths = 0.
        n_terminal_nodes_MV = 0

        # terminal nodes on MV
        for terminal_node in mv_impedances.keys():  # neglect LVStations here because already part of MVLV paths below
            if not isinstance(terminal_node, LVStationDing0) and not isinstance(
                    terminal_node, MVStationDing0):
                sum_impedances += mv_impedances[terminal_node]
                sum_thermal_limits += mv_thermal_limits[terminal_node]
                sum_path_lengths += mv_path_lengths[terminal_node]
                n_terminal_nodes_MV += 1

        sum_thermal_limits_LV = 0.
        n_terminal_nodes_LV = 0

        # terminal nodes on LV
        for terminal_node in mvlv_impedances.keys():
            sum_impedances += mvlv_impedances[terminal_node]
            sum_thermal_limits += mvlv_thermal_limits[terminal_node]
            sum_thermal_limits_LV += lv_thermal_limits[terminal_node]
            sum_path_lengths += mvlv_path_lengths[terminal_node]
            n_terminal_nodes_LV += 1

        n_terminal_nodes = n_terminal_nodes_MV + n_terminal_nodes_LV

        if n_terminal_nodes < 1:
            mean_impedance = np.nan
            mean_thermal_limit = np.nan
            mean_path_length = np.nan
        else:
            mean_impedance = sum_impedances / n_terminal_nodes
            mean_thermal_limit = sum_thermal_limits / n_terminal_nodes
            mean_path_length = sum_path_lengths / n_terminal_nodes
        if n_terminal_nodes_LV < 1:
            mean_thermal_limit_LV = np.nan
        else:
            mean_thermal_limit_LV = sum_thermal_limits_LV / n_terminal_nodes_LV
        number_outgoing_LV = n_outgoing_LV  # / n_stations_LV
        number_outgoing_MV = n_outgoing_MV

        ###################################
        # compute path lengths (written by Miguel)
        max_mv_path = 0
        max_mvlv_path = 0

        # rings
        nodes_in_rings = []
        branches_in_rings = []
        for ring in district.mv_grid.rings_full_data():
            ring_idx += 1

            # generation cap
            ring_gen = 0
            for node in ring[2]:
                nodes_in_rings.append(node)
                if isinstance(node, GeneratorDing0):
                    ring_gen += node.capacity
            # length
            ring_length = 0
            for branch in ring[1]:
                branches_in_rings.append(branch)
                ring_length += branch.length / 1e3

            ring_dict[ring_idx] = {
                'grid_id': district.mv_grid.id_db,
                'ring_length': ring_length,
                'ring_capacity': ring_gen,
            }

        # transformers in main station
        for trafo in district.mv_grid.station().transformers():
            trafos_idx += 1
            trafos_dict[trafos_idx] = {
                'grid_id': district.mv_grid.id_db,
                's_max_a': trafo.s_max_a}

        # Generators and other MV special nodes
        cd_count = 0
        LVs_count = 0
        cb_count = 0
        lv_trafo_count = 0
        lv_trafo_cap = 0

        for node in district.mv_grid._graph.nodes():
            mv_path_length = 0
            mvlv_path_length = 0

            if isinstance(node, GeneratorDing0):
                gen_idx += 1
                isolation = not node in nodes_in_rings
                subtype = node.subtype
                if subtype == None:
                    subtype = 'other'
                generators_dict[gen_idx] = {
                    'grid_id': district.mv_grid.id_db,
                    'type': node.type,
                    'sub_type': node.type + '/' + subtype,
                    'gen_cap': node.capacity,
                    'v_level': node.v_level,
                    'isolation': isolation,
                }
                mv_path_length = district.mv_grid.graph_path_length(
                    node_source=root,
                    node_target=node)

            elif isinstance(node, MVCableDistributorDing0):
                cd_count += 1
            elif isinstance(node, LVStationDing0):
                LVs_count += 1
                lv_trafo_count += len([trafo for trafo in node.transformers()])
                lv_trafo_cap += np.sum(
                    [trafo.s_max_a for trafo in node.transformers()])

                if not node.lv_load_area.is_aggregated:
                    mv_path_length = district.mv_grid.graph_path_length(
                        node_source=root,
                        node_target=node)
                    max_lv_path = 0
                    for lv_LA in district.lv_load_areas():
                        for lv_dist in lv_LA.lv_grid_districts():
                            if lv_dist.lv_grid._station == node:
                                for lv_node in lv_dist.lv_grid._graph.nodes():
                                    lv_path_length = lv_dist.lv_grid.graph_path_length(
                                        node_source=node,
                                        node_target=lv_node)
                                    max_lv_path = max(max_lv_path,
                                                      lv_path_length)
                    mvlv_path_length = mv_path_length + max_lv_path

            elif isinstance(node, CircuitBreakerDing0):
                cb_count += 1

            max_mv_path = max(max_mv_path, mv_path_length / 1000)
            max_mvlv_path = max(max_mvlv_path, mvlv_path_length / 1000)

        other_nodes_dict[district.mv_grid.id_db] = {
            'CD_count': cd_count,
            'LV_count': LVs_count,
            'CB_count': cb_count,
            'MVLV_trafo_count': lv_trafo_count,
            'MVLV_trafo_cap': lv_trafo_cap,
            'max_mv_path': max_mv_path,
            'max_mvlv_path': max_mvlv_path,
            'mean_impedance': mean_impedance,
            'mean_thermal_limit': mean_thermal_limit,
            'mean_thermal_limit_LV': mean_thermal_limit_LV,
            'mean_path_length': mean_path_length / 1.e3,
            'number_outgoing_LV': number_outgoing_LV,
            'number_outgoing_MV': number_outgoing_MV
        }

        # branches
        for branch in district.mv_grid.graph_edges():
            branch_idx += 1
            br_in_ring = branch['branch'] in branches_in_rings
            branches_dict[branch_idx] = {
                'grid_id': district.mv_grid.id_db,
                'length': branch['branch'].length / 1e3,
                'type_name': branch['branch'].type['name'],
                'type_kind': branch['branch'].kind,
                'in_ring': br_in_ring,
            }
        # Load Areas
        for LA in district.lv_load_areas():
            LA_idx += 1
            LA_dict[LA_idx] = {
                'grid_id': district.mv_grid.id_db,
                'is_agg': LA.is_aggregated,
                'is_sat': LA.is_satellite,
                # 'peak_gen':LA.peak_generation,
            }
            LA_pop = 0
            residential_peak_load = 0
            retail_peak_load = 0
            industrial_peak_load = 0
            agricultural_peak_load = 0
            lv_gen_level_6 = 0
            lv_gen_level_7 = 0
            for lv_district in LA.lv_grid_districts():
                LA_pop = + lv_district.population
                residential_peak_load += lv_district.peak_load_residential
                retail_peak_load += lv_district.peak_load_retail
                industrial_peak_load += lv_district.peak_load_industrial
                agricultural_peak_load += lv_district.peak_load_agricultural

                # generation capacity
                for g in lv_district.lv_grid.generators():
                    if g.v_level == 6:
                        lv_gen_level_6 += g.capacity
                    elif g.v_level == 7:
                        lv_gen_level_7 += g.capacity

                # branches lengths
                for br in lv_district.lv_grid.graph_edges():
                    lv_branches_idx += 1
                    lv_branches_dict[lv_branches_idx] = {
                        'grid_id': district.mv_grid.id_db,
                        'length': br['branch'].length / 1e3,
                        'type_name': br['branch'].type.to_frame().columns[0],
                    # why is it different as for MV grids?
                        'type_kind': br['branch'].kind,
                    }

            LA_dict[LA_idx].update({
                'population': LA_pop,
                'residential_peak_load': residential_peak_load,
                'retail_peak_load': retail_peak_load,
                'industrial_peak_load': industrial_peak_load,
                'agricultural_peak_load': agricultural_peak_load,
                'total_peak_load': residential_peak_load + retail_peak_load + \
                                   industrial_peak_load + agricultural_peak_load,
                'lv_generation': lv_gen_level_6 + lv_gen_level_7,
                'lv_gens_lvl_6': lv_gen_level_6,
                'lv_gens_lvl_7': lv_gen_level_7,
            })

        # geographic
        #  ETRS (equidistant) to WGS84 (conformal) projection
        proj = partial(
            pyproj.transform,
            # pyproj.Proj(init='epsg:3035'),  # source coordinate system
            # pyproj.Proj(init='epsg:4326'))  # destination coordinate system
            pyproj.Proj(init='epsg:4326'),  # source coordinate system
            pyproj.Proj(init='epsg:3035'))  # destination coordinate system
        district_geo = transform(proj, district.geo_data)
        other_nodes_dict[district.mv_grid.id_db].update(
            {'Dist_area': district_geo.area})

    mvgd_stats = pd.DataFrame.from_dict({}, orient='index')
    ###################################
    # built dataframes from dictionaries
    trafos_df = pd.DataFrame.from_dict(trafos_dict, orient='index')
    generators_df = pd.DataFrame.from_dict(generators_dict, orient='index')
    other_nodes_df = pd.DataFrame.from_dict(other_nodes_dict, orient='index')
    branches_df = pd.DataFrame.from_dict(branches_dict, orient='index')
    lv_branches_df = pd.DataFrame.from_dict(lv_branches_dict, orient='index')
    ring_df = pd.DataFrame.from_dict(ring_dict, orient='index')
    LA_df = pd.DataFrame.from_dict(LA_dict, orient='index')

    ###################################
    # Aggregated data HV/MV Trafos
    if not trafos_df.empty:
        mvgd_stats = pd.concat(
            [mvgd_stats, trafos_df.groupby('grid_id').count()['s_max_a']],
            axis=1)
        mvgd_stats = pd.concat(
            [mvgd_stats, trafos_df.groupby('grid_id').sum()[['s_max_a']]],
            axis=1)
        mvgd_stats.columns = ['N° of HV/MV Trafos', 'Trafos HV/MV Acc s_max_a']

    ###################################
    # Aggregated data Generators
    if not generators_df.empty:
        # MV generation per sub_type
        mv_generation = generators_df.groupby(['grid_id', 'sub_type'])[
            'gen_cap'].sum().to_frame().unstack(level=-1)
        mv_generation.columns = [
            'Gen. Cap. of MV ' + _[1] if isinstance(_, tuple) else _
            for _ in mv_generation.columns]
        mvgd_stats = pd.concat([mvgd_stats, mv_generation], axis=1)

        # MV generation at V levels
        mv_generation = generators_df.groupby(
            ['grid_id', 'v_level'])['gen_cap'].sum().to_frame().unstack(
            level=-1)
        mv_generation.columns = ['Gen. Cap. of MV at v_level ' + str(_[1])
                                 if isinstance(_, tuple) else _
                                 for _ in mv_generation.columns]
        mvgd_stats = pd.concat([mvgd_stats, mv_generation], axis=1)
        # Isolated generators
        mv_generation = generators_df[generators_df['isolation']].groupby(
            ['grid_id'])['gen_cap'].count().to_frame()  # .unstack(level=-1)
        mv_generation.columns = ['N° of isolated MV Generators']
        mvgd_stats = pd.concat([mvgd_stats, mv_generation], axis=1)

    ###################################
    # Aggregated data of other nodes
    if not other_nodes_df.empty:
        # print(other_nodes_df['CD_count'].to_frame())
        mvgd_stats['N° of Cable Distr'] = other_nodes_df[
            'CD_count'].to_frame().astype(int)
        mvgd_stats['N° of LV Stations'] = other_nodes_df[
            'LV_count'].to_frame().astype(int)
        mvgd_stats['N° of Circuit Breakers'] = other_nodes_df[
            'CB_count'].to_frame().astype(int)
        mvgd_stats['District Area'] = other_nodes_df['Dist_area'].to_frame()
        mvgd_stats['N° of MV/LV Trafos'] = other_nodes_df[
            'MVLV_trafo_count'].to_frame().astype(int)
        mvgd_stats['Trafos MV/LV Acc s_max_a'] = other_nodes_df[
            'MVLV_trafo_cap'].to_frame()
        mvgd_stats['Length of MV max path'] = other_nodes_df[
            'max_mv_path'].to_frame()
        mvgd_stats['Length of MVLV max path'] = other_nodes_df[
            'max_mvlv_path'].to_frame()
        mvgd_stats['Impedance Z of path to terminal node (mean value)'] = \
            other_nodes_df['mean_impedance'].to_frame()
        mvgd_stats[
            'I_max of first segment of path from MV station to terminal node (mean value)'] = \
            other_nodes_df['mean_thermal_limit'].to_frame()
        mvgd_stats[
            'I_max of first segment of path from LV station to terminal node (mean value)'] = \
            other_nodes_df['mean_thermal_limit_LV'].to_frame()
        mvgd_stats[
            'Length of path from MV station to terminal node (mean value)'] = \
            other_nodes_df['mean_path_length'].to_frame()
        mvgd_stats['Number of lines and cables going out from LV stations'] = \
            other_nodes_df['number_outgoing_LV'].to_frame()
        mvgd_stats['Number of lines and cables going out from MV stations'] = \
            other_nodes_df['number_outgoing_MV'].to_frame()

    ###################################
    # Aggregated data of MV Branches
    if not branches_df.empty:
        # km of underground cable
        branches_data = \
        branches_df[branches_df['type_kind'] == 'cable'].groupby(
            ['grid_id'])['length'].sum().to_frame()
        branches_data.columns = ['Length of MV underground cables']
        mvgd_stats = pd.concat([mvgd_stats, branches_data], axis=1)

        # km of overhead lines
        branches_data = branches_df[branches_df['type_kind'] == 'line'].groupby(
            ['grid_id'])['length'].sum().to_frame()
        branches_data.columns = ['Length of MV overhead lines']
        mvgd_stats = pd.concat([mvgd_stats, branches_data], axis=1)

        # km of different wire types
        branches_data = branches_df.groupby(
            ['grid_id', 'type_name'])['length'].sum().to_frame().unstack(
            level=-1)
        branches_data.columns = [
            'Length of MV type ' + _[1] if isinstance(_, tuple) else _
            for _ in branches_data.columns]
        mvgd_stats = pd.concat([mvgd_stats, branches_data], axis=1)

        # branches not in ring
        total_br = branches_df.groupby(['grid_id'])['length'].count().to_frame()
        ring_br = branches_df[branches_df['in_ring']].groupby(
            ['grid_id'])['length'].count().to_frame()
        branches_data = total_br - ring_br
        total_br.columns = ['N° of MV branches']
        mvgd_stats = pd.concat([mvgd_stats, total_br], axis=1)
        branches_data.columns = ['N° of MV branches not in a ring']
        mvgd_stats = pd.concat([mvgd_stats, branches_data], axis=1)

    ###################################
    # Aggregated data of LV Branches
    if not lv_branches_df.empty:
        # km of underground cable
        lv_branches_data = \
        lv_branches_df[lv_branches_df['type_kind'] == 'cable'].groupby(
            ['grid_id'])['length'].sum().to_frame()
        lv_branches_data.columns = ['Length of LV underground cables']
        mvgd_stats = pd.concat([mvgd_stats, lv_branches_data], axis=1)

        # km of overhead lines
        lv_branches_data = \
        lv_branches_df[lv_branches_df['type_kind'] == 'line'].groupby(
            ['grid_id'])['length'].sum().to_frame()
        lv_branches_data.columns = ['Length of LV overhead lines']
        mvgd_stats = pd.concat([mvgd_stats, lv_branches_data], axis=1)

        # km of different wire types
        lv_branches_data = lv_branches_df.groupby(
            ['grid_id', 'type_name'])['length'].sum().to_frame().unstack(
            level=-1)
        lv_branches_data.columns = [
            'Length of LV type ' + _[1] if isinstance(_, tuple) else _
            for _ in lv_branches_data.columns]
        mvgd_stats = pd.concat([mvgd_stats, lv_branches_data], axis=1)

        # n° of branches
        total_lv_br = lv_branches_df.groupby(['grid_id'])[
            'length'].count().to_frame()
        total_lv_br.columns = ['N° of LV branches']
        mvgd_stats = pd.concat([mvgd_stats, total_lv_br], axis=1)

    ###################################
    # Aggregated data of Rings
    if not ring_df.empty:
        # N° of rings
        ring_data = ring_df.groupby(['grid_id'])['grid_id'].count().to_frame()
        ring_data.columns = ['N° of MV Rings']
        mvgd_stats = pd.concat([mvgd_stats, ring_data], axis=1)

        # min,max,mean km of all rings
        ring_data = ring_df.groupby(['grid_id'])['ring_length'].min().to_frame()
        ring_data.columns = ['Length of MV Ring min']
        mvgd_stats = pd.concat([mvgd_stats, ring_data], axis=1)
        ring_data = ring_df.groupby(['grid_id'])['ring_length'].max().to_frame()
        ring_data.columns = ['Length of MV Ring max']
        mvgd_stats = pd.concat([mvgd_stats, ring_data], axis=1)
        ring_data = ring_df.groupby(['grid_id'])[
            'ring_length'].mean().to_frame()
        ring_data.columns = ['Length of MV Ring mean']
        mvgd_stats = pd.concat([mvgd_stats, ring_data], axis=1)

        # km of all rings
        ring_data = ring_df.groupby(['grid_id'])['ring_length'].sum().to_frame()
        ring_data.columns = ['Length of MV Rings total']
        mvgd_stats = pd.concat([mvgd_stats, ring_data], axis=1)

        # km of non-ring
        non_ring_data = branches_df.groupby(['grid_id'])[
            'length'].sum().to_frame()
        non_ring_data.columns = ['Length of MV Rings total']
        ring_data = non_ring_data - ring_data
        ring_data.columns = ['Length of MV Non-Rings total']
        mvgd_stats = pd.concat([mvgd_stats, ring_data.round(1).abs()], axis=1)

        # rings generation capacity
        ring_data = ring_df.groupby(['grid_id'])[
            'ring_capacity'].sum().to_frame()
        ring_data.columns = ['Gen. Cap. Connected to MV Rings']
        mvgd_stats = pd.concat([mvgd_stats, ring_data], axis=1)
    ###################################
    # Aggregated data of Load Areas
    if not LA_df.empty:
        LA_data = LA_df.groupby(['grid_id'])['population'].count().to_frame()
        LA_data.columns = ['N° of Load Areas']

        mvgd_stats = pd.concat([mvgd_stats, LA_data], axis=1)

        LA_data = LA_df.groupby(['grid_id'])['population',
                                             'residential_peak_load',
                                             'retail_peak_load',
                                             'industrial_peak_load',
                                             'agricultural_peak_load',
                                             'total_peak_load',
                                             'lv_generation',
                                             'lv_gens_lvl_6',
                                             'lv_gens_lvl_7'
        ].sum()
        LA_data.columns = ['LA Total Population',
                           'LA Total LV Peak Load Residential',
                           'LA Total LV Peak Load Retail',
                           'LA Total LV Peak Load Industrial',
                           'LA Total LV Peak Load Agricultural',
                           'LA Total LV Peak Load total',
                           'LA Total LV Gen. Cap.',
                           'Gen. Cap. of LV at v_level 6',
                           'Gen. Cap. of LV at v_level 7',
                           ]
        mvgd_stats = pd.concat([mvgd_stats, LA_data], axis=1)

    ###################################
    # Aggregated data of Aggregated Load Areas
    if not LA_df.empty:
        agg_LA_data = LA_df[LA_df['is_agg']].groupby(
            ['grid_id'])['population'].count().to_frame()
        agg_LA_data.columns = ['N° of Load Areas - Aggregated']
        mvgd_stats = pd.concat([mvgd_stats, agg_LA_data], axis=1)

        sat_LA_data = LA_df[LA_df['is_sat']].groupby(
            ['grid_id'])['population'].count().to_frame()
        sat_LA_data.columns = ['N° of Load Areas - Satellite']
        mvgd_stats = pd.concat([mvgd_stats, sat_LA_data], axis=1)

        agg_LA_data = LA_df[LA_df['is_agg']].groupby(['grid_id'])['population',
                                                                  'lv_generation',
                                                                  'total_peak_load'].sum()
        agg_LA_data.columns = ['LA Aggregated Population',
                               'LA Aggregated LV Gen. Cap.',
                               'LA Aggregated LV Peak Load total'
                               ]
        mvgd_stats = pd.concat([mvgd_stats, agg_LA_data], axis=1)

    ###################################
    mvgd_stats = mvgd_stats.fillna(0)
    mvgd_stats = mvgd_stats[sorted(mvgd_stats.columns.tolist())]
    return mvgd_stats


####################################################
def calculate_mvgd_voltage_current_stats(nw):
    """
    MV Voltage and Current Statistics for an arbitrary network

    Parameters
    ----------
    nw: :any:`list` of NetworkDing0
        The MV grid(s) to be studied

    Returns
    -------
    pandas.DataFrame
        nodes_df : Dataframe containing voltage statistics for every node in the MVGD
    pandas.DataFrame
        lines_df : Dataframe containing voltage statistics for every edge in the MVGD
    """
    ##############################
    # close circuit breakers
    nw.control_circuit_breakers(mode='close')
    ##############################
    nodes_idx = 0
    nodes_dict = {}
    branches_idx = 0
    branches_dict = {}
    for district in nw.mv_grid_districts():
        # nodes voltage
        for node in district.mv_grid.graph_nodes_sorted():
            nodes_idx += 1
            if hasattr(node, 'voltage_res'):
                Vres0 = node.voltage_res[0]
                Vres1 = node.voltage_res[1]
            else:
                Vres0 = 'Not available'
                Vres1 = 'Not available'
            nodes_dict[nodes_idx] = {'MV_grid_id': district.mv_grid.id_db,
                                     'node id': node.__repr__(),
                                     'V_res_0': Vres0,
                                     'V_res_1': Vres1,
                                     'V nominal': district.mv_grid.v_level}
        # branches currents
        for branch in district.mv_grid.graph_edges():
            branches_idx += 1
            if hasattr(branch['branch'], 's_res'):
                s_res0 = branch['branch'].s_res[0]
                s_res1 = branch['branch'].s_res[1]
            else:
                s_res0 = 'Not available'
                s_res1 = 'Not available'

            branches_dict[branches_idx] = {
                'MV_grid_id': district.mv_grid.id_db,
                'branch id': branch['branch'].__repr__(),  # .id_db
                's_res_0': s_res0,
                's_res_1': s_res1,
                # 'length': branch['branch'].length / 1e3,
            }
    nodes_df = pd.DataFrame.from_dict(nodes_dict, orient='index')
    branches_df = pd.DataFrame.from_dict(branches_dict, orient='index')

    if not nodes_df.empty:
        nodes_df = nodes_df.set_index('node id')
        nodes_df = nodes_df.fillna(0)
        nodes_df = nodes_df[sorted(nodes_df.columns.tolist())]
        nodes_df.sort_index(inplace=True)

    if not branches_df.empty:
        branches_df = branches_df.set_index('branch id')
        branches_df = branches_df.fillna(0)
        branches_df = branches_df[sorted(branches_df.columns.tolist())]
        branches_df.sort_index(inplace=True)

    return (nodes_df, branches_df)


####################################################
def calculate_lvgd_voltage_current_stats(nw):
    """
    LV Voltage and Current Statistics for an arbitrary network

    Note
    ----
    Aggregated Load Areas are excluded.

    Parameters
    ----------
    nw: :any:`list` of NetworkDing0
        The MV grid(s) to be studied

    Returns
    -------
    pandas.DataFrame
        nodes_df : Dataframe containing voltage, respectively current, statis
        for every critical node, resp. every critical station, in every LV grid
        in nw.
    pandas.DataFrame
        lines_df : Dataframe containing current statistics for every critical
        line,  in every LV grid in nw.
    """
    ##############################
    # close circuit breakers
    nw.control_circuit_breakers(mode='close')
    ##############################
    nodes_idx = 0
    nodes_dict = {}
    branches_idx = 0
    branches_dict = {}
    for mv_district in nw.mv_grid_districts():
        for LA in mv_district.lv_load_areas():
            if not LA.is_aggregated:
                for lv_district in LA.lv_grid_districts():
                    # nodes voltage
                    crit_nodes = get_critical_voltage_at_nodes(
                        lv_district.lv_grid)
                    for node in crit_nodes:
                        nodes_idx += 1
                        nodes_dict[nodes_idx] = {
                            'MV_grid_id': mv_district.mv_grid.id_db,
                            'LV_grid_id': lv_district.lv_grid.id_db,
                            'LA_id': LA.id_db,
                            'node id': node['node'].__repr__(),
                            'v_diff_0': node['v_diff'][0],
                            'v_diff_1': node['v_diff'][1],
                            's_max_0': 'NA',
                            's_max_1': 'NA',
                            'V nominal': lv_district.lv_grid.v_level,
                        }
                    # branches currents
                    critical_branches, critical_stations = get_critical_line_loading(
                        lv_district.lv_grid)
                    for branch in critical_branches:
                        branches_idx += 1
                        branches_dict[branches_idx] = {
                            'MV_grid_id': mv_district.mv_grid.id_db,
                            'LV_grid_id': lv_district.lv_grid.id_db,
                            'LA_id': LA.id_db,
                            'branch id': branch['branch'].__repr__(),
                            's_max_0': branch['s_max'][0],
                            's_max_1': branch['s_max'][1],
                        }
                    # stations
                    for node in critical_stations:
                        nodes_idx += 1
                        nodes_dict[nodes_idx] = {
                            'MV_grid_id': mv_district.mv_grid.id_db,
                            'LV_grid_id': lv_district.lv_grid.id_db,
                            'LA_id': LA.id_db,
                            'node id': node['station'].__repr__(),
                            's_max_0': node['s_max'][0],
                            's_max_1': node['s_max'][1],
                            'v_diff_0': 'NA',
                            'v_diff_1': 'NA',
                        }
    nodes_df = pd.DataFrame.from_dict(nodes_dict, orient='index')
    branches_df = pd.DataFrame.from_dict(branches_dict, orient='index')

    if not nodes_df.empty:
        nodes_df = nodes_df.set_index('node id')
        nodes_df = nodes_df.fillna(0)
        nodes_df = nodes_df[sorted(nodes_df.columns.tolist())]
        nodes_df.sort_index(inplace=True)

    if not branches_df.empty:
        branches_df = branches_df.set_index('branch id')
        branches_df = branches_df.fillna(0)
        branches_df = branches_df[sorted(branches_df.columns.tolist())]
        branches_df.sort_index(inplace=True)

    return nodes_df, branches_df


########################################################
def init_mv_grid(mv_grid_districts=[3545], filename='ding0_tests_grids_1.pkl'):
    '''Runs ding0 over the districtis selected in mv_grid_districts

    It also writes the result in filename. If filename = False,
    then the network is not saved.

    Parameters
    ----------
    mv_grid_districts: :any:`list` of :obj:`int`
        Districts IDs: Defaults to [3545]
    filename: str
        Defaults to 'ding0_tests_grids_1.pkl'
        If filename=False, then the network is not saved

    Returns
    -------
    NetworkDing0
        The created MV network.

    '''
    print('\n########################################')
    print('  Running ding0 for district', mv_grid_districts)
    # database connection/ session
    engine = db.connection(section='oedb')
    session = sessionmaker(bind=engine)()

    # instantiate new ding0 network object
    nd = NetworkDing0(name='network')

    # run DINGO on selected MV Grid District
    nd.run_ding0(session=session, mv_grid_districts_no=mv_grid_districts)

    # export grid to file (pickle)
    if filename:
        print('\n########################################')
        print('  Saving result in ', filename)
        save_nd_to_pickle(nd, filename=filename)

    print('\n########################################')
    return nd


########################################################
def process_stats(mv_districts,
                  n_of_districts,
                  source,
                  mode,
                  critical,
                  filename,
                  output):
    '''Generates stats dataframes for districts in mv_districts.

    If source=='ding0', then runned districts are saved to a pickle named
    filename+str(n_of_districts[0])+'_to_'+str(n_of_districts[-1])+'.pkl'

    Parameters
    ----------
    districts_list: list of int
        List with all districts to be run.
    n_of_districts: int
        Number of districts to be run in each cluster
    source: str
        If 'pkl', pickle files are read.
        If 'ding0', ding0 is run over the districts.
    mode: str
        If 'MV', medium voltage stats are calculated.
        If 'LV', low voltage stats are calculated.
        If empty, medium and low voltage stats are calculated.
    critical: bool
        If True, critical nodes and branches are returned
    filename: str
        filename prefix for saving pickles
    output:
        outer variable where the output is stored as a tuple of 6 lists::

        * mv_stats: MV stats DataFrames.
          If mode=='LV', then DataFrame is empty.

        * lv_stats: LV stats DataFrames.
          If mode=='MV', then DataFrame is empty.

        * mv_crit_nodes: MV critical nodes stats DataFrames.
          If mode=='LV', then DataFrame is empty.
          If critical==False, then DataFrame is empty.

        * mv_crit_edges: MV critical edges stats DataFrames.
          If mode=='LV', then DataFrame is empty.
          If critical==False, then DataFrame is empty.

        * lv_crit_nodes: LV critical nodes stats DataFrames.
          If mode=='MV', then DataFrame is empty.
          If critical==False, then DataFrame is empty.

        * lv_crit_edges: LV critical edges stats DataFrames.
          If mode=='MV', then DataFrame is empty.
          If critical==False, then DataFrame is empty.
    '''
    #######################################################################
    # decide what exactly to do with MV LV
    if mode == 'MV':
        calc_mv = True
        calc_lv = False
    elif mode == 'LV':
        calc_mv = False
        calc_lv = True
    else:
        calc_mv = True
        calc_lv = True
    #######################################################################
    clusters = [mv_districts[x:x + n_of_districts] for x in
                range(0, len(mv_districts), n_of_districts)]

    mv_stats = []
    lv_stats = []
    mv_crit_nodes = []
    mv_crit_edges = []
    lv_crit_nodes = []
    lv_crit_edges = []
    #######################################################################
    for cl in clusters:
        nw_name = filename + str(cl[0])
        if not cl[0] == cl[-1]:
            nw_name = nw_name + '_to_' + str(cl[-1])

        nw = NetworkDing0(name=nw_name)
        if source == 'pkl':
            print('\n########################################')
            print('  Reading data from pickle district', cl)
            print('########################################')
            try:
                nw = load_nd_from_pickle(nw_name + '.pkl')
            except Exception:
                continue
        else:
            # database connection/ session
            engine = db.connection(section='oedb')
            session = sessionmaker(bind=engine)()

            print('\n########################################')
            print('  Running ding0 for district', cl)
            print('########################################')
            try:
                nw.run_ding0(session=session, mv_grid_districts_no=cl)
                try:
                    save_nd_to_pickle(nw, filename=nw_name + '.pkl')
                except Exception:
                    continue
            except Exception:
                continue

            # Close database connection
        if calc_mv:
            stats = calculate_mvgd_stats(nw)
            mv_stats.append(stats)
        if calc_lv:
            stats = calculate_lvgd_stats(nw)
            lv_stats.append(stats)
        if critical and calc_mv:
            stats = calculate_mvgd_voltage_current_stats(nw)
            mv_crit_nodes.append(stats[0])
            mv_crit_edges.append(stats[1])
        if critical and calc_lv:
            stats = calculate_lvgd_voltage_current_stats(nw)
            lv_crit_nodes.append(stats[0])
            lv_crit_edges.append(stats[1])
    #######################################################################
    salida = (mv_stats, lv_stats, mv_crit_nodes, mv_crit_edges, lv_crit_nodes,
              lv_crit_edges)
    output.put(salida)


def parallel_running_stats(districts_list,
                           n_of_processes,
                           n_of_districts=1,
                           source='pkl',
                           mode='',
                           critical=False,
                           save_csv=False,
                           save_path=''):
    '''Organize parallel runs of ding0 to calculate stats

    The function take all districts in a list and divide them into
    n_of_processes parallel processes. For each process, the assigned districts
    are given to the function process_runs() with arguments n_of_districts,
    source, mode, and critical

    Parameters
    ----------
    districts_list: list of int
        List with all districts to be run.
    n_of_processes: int
        Number of processes to run in parallel
    n_of_districts: int
        Number of districts to be run in each cluster given as argument to
        process_stats()
    source: str
        If 'pkl', pickle files are read. Otherwise, ding0 is run over the districts.
    mode: str
        If 'MV', medium voltage stats are calculated.
        If 'LV', low voltage stats are calculated.
        If empty, medium and low voltage stats are calculated.
    critical: bool
        If True, critical nodes and branches are returned
    path: str
        path to save the pkl and csv files

    Returns
    -------
    DataFrame
        mv_stats: MV stats in a DataFrame.
        If mode=='LV', then DataFrame is empty.
    DataFrame
        lv_stats: LV stats in a DataFrame.
        If mode=='MV', then DataFrame is empty.
    DataFrame
        mv_crit_nodes: MV critical nodes stats in a DataFrame.
        If mode=='LV', then DataFrame is empty.
        If critical==False, then DataFrame is empty.
    DataFrame
        mv_crit_edges: MV critical edges stats in a DataFrame.
        If mode=='LV', then DataFrame is empty.
        If critical==False, then DataFrame is empty.
    DataFrame
        lv_crit_nodes: LV critical nodes stats in a DataFrame.
        If mode=='MV', then DataFrame is empty.
        If critical==False, then DataFrame is empty.
    DataFrame
        lv_crit_edges: LV critical edges stats in a DataFrame.
        If mode=='MV', then DataFrame is empty.
        If critical==False, then DataFrame is empty.

    See Also
    --------
    process_stats
    '''
    start = time.time()

    nw_name = os.path.join(save_path, 'ding0_grids__')  # name of files prefix

    #######################################################################
    # Define an output queue
    output_stats = mp.Queue()
    #######################################################################
    # Setup a list of processes that we want to run
    max_dist = len(districts_list)
    threat_long = floor(max_dist / n_of_processes)

    if threat_long == 0:
        threat_long = 1

    threats = [districts_list[x:x + threat_long] for x in
               range(0, len(districts_list), threat_long)]

    processes = []
    for districts in threats:
        args = (districts, n_of_districts, source, mode, critical, nw_name,
                output_stats)
        processes.append(mp.Process(target=process_stats, args=args))
    #######################################################################
    # Run processes
    for p in processes:
        p.start()
    # Resque output_stats from processes
    output = [output_stats.get() for p in processes]
    # Exit the completed processes
    for p in processes:
        p.join()
    #######################################################################
    # create outputs
    # Name of files
    if save_csv:
        nw_name = nw_name + str(districts_list[0])
        if not districts_list[0] == districts_list[-1]:
            nw_name = nw_name + '_to_' + str(districts_list[-1])

    # concatenate all dataframes
    try:
        mv_stats = pd.concat(
            [df for p in range(0, len(processes)) for df in output[p][0]],
            axis=0)
    except:
        mv_stats = pd.DataFrame.from_dict({})
    try:
        lv_stats = pd.concat(
            [df for p in range(0, len(processes)) for df in output[p][1]],
            axis=0)
    except:
        lv_stats = pd.DataFrame.from_dict({})
    try:
        mv_crit_nodes = pd.concat(
            [df for p in range(0, len(processes)) for df in output[p][2]],
            axis=0)
    except:
        mv_crit_nodes = pd.DataFrame.from_dict({})
    try:
        mv_crit_edges = pd.concat(
            [df for p in range(0, len(processes)) for df in output[p][3]],
            axis=0)
    except:
        mv_crit_edges = pd.DataFrame.from_dict({})
    try:
        lv_crit_nodes = pd.concat(
            [df for p in range(0, len(processes)) for df in output[p][4]],
            axis=0)
    except:
        lv_crit_nodes = pd.DataFrame.from_dict({})
    try:
        lv_crit_edges = pd.concat(
            [df for p in range(0, len(processes)) for df in output[p][5]],
            axis=0)
    except:
        lv_crit_edges = pd.DataFrame.from_dict({})

    # format concatenated Dataframes
    if not mv_stats.empty:
        mv_stats = mv_stats.fillna(0)
        mv_stats = mv_stats[sorted(mv_stats.columns.tolist())]
        mv_stats.sort_index(inplace=True)
        if save_csv:
            mv_stats.to_csv(nw_name + '_mv_stats.csv')

    if not lv_stats.empty:
        lv_stats = lv_stats.fillna(0)
        lv_stats = lv_stats[sorted(lv_stats.columns.tolist())]
        lv_stats.sort_index(inplace=True)
        if save_csv:
            lv_stats.to_csv(nw_name + '_lv_stats.csv')

    if not mv_crit_nodes.empty:
        mv_crit_nodes = mv_crit_nodes.fillna(0)
        mv_crit_nodes = mv_crit_nodes[sorted(mv_crit_nodes.columns.tolist())]
        mv_crit_nodes.sort_index(inplace=True)
        if save_csv:
            mv_crit_nodes.to_csv(nw_name + '_mv_crit_nodes.csv')

    if not mv_crit_edges.empty:
        mv_crit_edges = mv_crit_edges.fillna(0)
        mv_crit_edges = mv_crit_edges[sorted(mv_crit_edges.columns.tolist())]
        mv_crit_edges.sort_index(inplace=True)
        if save_csv:
            mv_crit_edges.to_csv(nw_name + '_mv_crit_edges.csv')

    if not lv_crit_nodes.empty:
        lv_crit_nodes = lv_crit_nodes.fillna(0)
        lv_crit_nodes = lv_crit_nodes[sorted(lv_crit_nodes.columns.tolist())]
        lv_crit_nodes.sort_index(inplace=True)
        if save_csv:
            lv_crit_nodes.to_csv(nw_name + '_lv_crit_nodes.csv')

    if not lv_crit_edges.empty:
        lv_crit_edges = lv_crit_edges.fillna(0)
        lv_crit_edges = lv_crit_edges[sorted(lv_crit_edges.columns.tolist())]
        lv_crit_edges.sort_index(inplace=True)
        if save_csv:
            lv_crit_edges.to_csv(nw_name + '_lv_crit_edges.csv')

    #######################################################################
    print('\n########################################')
    print('  Elapsed time for', str(max_dist),
          'MV grid districts (seconds): {}'.format(time.time() - start))
    print('\n########################################')
    #######################################################################
    return mv_stats, lv_stats, mv_crit_nodes, mv_crit_edges, lv_crit_nodes, lv_crit_edges


########################################################
<<<<<<< HEAD
=======
def export_network(nw, mode=''):
    """
    Export all nodes and lines of the network nw as DataFrames

    Parameters
    ----------
    nw: :any:`list` of NetworkDing0
        The MV grid(s) to be studied
    mode: str
        If 'MV' export only medium voltage nodes and lines
        If 'LV' export only low voltage nodes and lines
        else, exports MV and LV nodes and lines

    Returns
    -------
    pandas.DataFrame
        nodes_df : Dataframe containing nodes and its attributes
    pandas.DataFrame
        lines_df : Dataframe containing lines and its attributes
    """

    # close circuit breakers
    nw.control_circuit_breakers(mode='close')
    # srid
    srid = str(int(nw.config['geo']['srid']))
    ##############################
    # check what to do
    lv_info = True
    mv_info = True
    if mode == 'LV':
        mv_info = False
    if mode == 'MV':
        lv_info = False
    ##############################
    # from datetime import datetime
    run_id = nw.metadata['run_id']  # datetime.now().strftime("%Y%m%d%H%M%S")
    ##############################
    #############################
    # go through the grid collecting info
    lvgrid_idx = 0
    lv_grid_dict = {}
    lvloads_idx = 0
    lv_loads_dict = {}
    mvgrid_idx = 0
    mv_grid_dict = {}
    mvloads_idx = 0
    mv_loads_dict = {}
    mvgen_idx = 0
    mv_gen_dict = {}
    mvcb_idx = 0
    mvcb_dict = {}
    mvcd_idx = 0
    mv_cd_dict = {}
    mvstations_idx = 0
    hvmv_stations_dict = {}
    mvtrafos_idx = 0
    hvmv_trafos_dict = {}
    lvgen_idx = 0
    lv_gen_dict = {}
    lvcd_idx = 0
    lv_cd_dict = {}
    lvstations_idx = 0
    mvlv_stations_dict = {}
    lvtrafos_idx = 0
    mvlv_trafos_dict = {}
    areacenter_idx = 0
    areacenter_dict = {}
    lines_idx = 0
    lines_dict = {}
    LVMVmapping_idx = 0
    mvlv_mapping_dict = {}

    def aggregate_generators(gen, aggr):
        """Aggregate generation capacity per voltage level
        Parameters
        ----------
        gen: ding0.core.GeneratorDing0
            Ding0 Generator object
        aggr: dict
            Aggregated generation capacity. For structure see
            `_determine_aggregated_nodes()`.
        Returns
        -------
        """

        if gen.v_level not in aggr['generation']:
            aggr['generation'][gen.v_level] = {}
        if gen.type not in aggr['generation'][gen.v_level]:
            aggr['generation'][gen.v_level][gen.type] = {}
        if gen.subtype not in aggr['generation'][gen.v_level][gen.type]:
            aggr['generation'][gen.v_level][gen.type].update(
                {gen.subtype: {'ids': [gen.id_db],
                               'capacity': gen.capacity}})
        else:
            aggr['generation'][gen.v_level][gen.type][gen.subtype][
                'ids'].append(gen.id_db)
            aggr['generation'][gen.v_level][gen.type][gen.subtype][
                'capacity'] += gen.capacity

        return aggr

    def aggregate_loads(la_center, aggr):
        """Aggregate consumption in load area per sector
        Parameters
        ----------
        la_center: LVLoadAreaCentreDing0
            Load area center object from Ding0
        Returns
        -------
        """
        for s in ['retail', 'industrial', 'agricultural', 'residential']:
            if s not in aggr['load']:
                aggr['load'][s] = {}

            for t in ['nominal','peak']:
                if t not in aggr['load'][s]:
                    aggr['load'][s][t] = 0

        aggr['load']['retail']['nominal'] += sum(
            [_.sector_consumption_retail
             for _ in la_center.lv_load_area._lv_grid_districts])
        aggr['load']['industrial']['nominal'] += sum(
            [_.sector_consumption_industrial
             for _ in la_center.lv_load_area._lv_grid_districts])
        aggr['load']['agricultural']['nominal'] += sum(
            [_.sector_consumption_agricultural
             for _ in la_center.lv_load_area._lv_grid_districts])
        aggr['load']['residential']['nominal'] += sum(
            [_.sector_consumption_residential
             for _ in la_center.lv_load_area._lv_grid_districts])

        aggr['load']['retail']['peak'] += sum(
            [_.peak_load_retail
             for _ in la_center.lv_load_area._lv_grid_districts])
        aggr['load']['industrial']['peak'] += sum(
            [_.peak_load_industrial
             for _ in la_center.lv_load_area._lv_grid_districts])
        aggr['load']['agricultural']['peak'] += sum(
            [_.peak_load_agricultural
             for _ in la_center.lv_load_area._lv_grid_districts])
        aggr['load']['residential']['peak'] += sum(
            [_.peak_load_residential
             for _ in la_center.lv_load_area._lv_grid_districts])

        return aggr

    for mv_district in nw.mv_grid_districts():

        mv_grid_id = mv_district.mv_grid.id_db
        mv_grid_id_db = '_'.join(
            [str(mv_district.mv_grid.__class__.__name__), 'MV', str(mv_grid_id), str(mv_district.mv_grid.id_db)])

        if mv_info:
            lv_grid_id = 0

            # MV-grid
            # ToDo: geom <- Polygon
            mvgrid_idx += 1
            mv_grid_dict[mvgrid_idx] = {
                'MV_grid_id': mv_district.mv_grid.id_db,
                'id_db': '_'.join([str(mv_district.mv_grid.__class__.__name__), 'MV', str(mv_grid_id),
                                   str(mv_district.mv_grid.id_db)]),
                # 'network': mv_district.mv_grid.network,
                'geom': wkt_dumps(mv_district.geo_data),
                'population':  # None,
                    sum([_.zensus_sum
                         for _ in
                         mv_district._lv_load_areas  # ding0_grid.grid_district._lv_load_areas
                         if not np.isnan(_.zensus_sum)]),
                'voltage_nom': mv_district.mv_grid.v_level,  # in kV
                'run_id': run_id
            }

            # id_db: Classname_MV/LV_mvgridid/lvgridid_id
            # excemptions: class LVStations: LVStationDing0_MV_mvgridid_id(=lvgridid)

            # MVGrid
            for node in mv_district.mv_grid.graph_nodes_sorted():
                geom = wkt_dumps(node.geo_data)
                # geom = from_shape(Point(node.geo_data), srid=srid)
                db_id = node.id_db

                # LVStation
                if isinstance(node, LVStationDing0):
                    if not node.lv_load_area.is_aggregated:
                        lvstations_idx += 1
                        mvlv_stations_dict[lvstations_idx] = {
                            'id_db': '_'.join([str(node.__class__.__name__), 'MV', str(mv_grid_id), str(node.id_db)]),
                            'LV_grid_id_db': '_'.join(['LVGridDing0', 'LV', str(node.id_db), str(node.id_db)]),
                            'geom': geom,
                            'run_id': run_id,
                        }

                        # LV-MV mapping
                        LVMVmapping_idx += 1
                        mvlv_mapping_dict[LVMVmapping_idx] = {
                            'MV_grid_id': mv_grid_id,
                            'MV_grid_id_db': mv_grid_id_db,
                            'LV_grid_id': node.id_db,
                            'LV_grid_id_db': '_'.join(['LVGridDing0', 'LV', str(node.id_db), str(node.id_db)]),
                            'run_id': run_id,
                        }

                        # Trafos LV
                        for t in node.transformers():
                            lvtrafos_idx += 1
                            mvlv_trafos_dict[lvtrafos_idx] = {
                                'id_db': '_'.join([str(t.__class__.__name__), 'LV', str(mv_grid_id), str(node.id_db)]),
                                'geom': geom,
                                'LV_grid_id_db': '_'.join(['LVGridDing0', 'LV', str(node.id_db), str(node.id_db)]),
                                'voltage_op': t.v_level,
                                'S_nom': t.s_max_a,
                                'X': t.x,
                                'R': t.r,
                                'run_id': run_id,
                            }

                # MVStation
                elif isinstance(node, MVStationDing0):
                    mvstations_idx += 1
                    hvmv_stations_dict[mvstations_idx] = {
                        'id_db': '_'.join([str(node.__class__.__name__), 'MV', str(mv_grid_id), str(node.id_db)]),
                        'MV_grid_id_db': mv_grid_id_db,
                        'geom': geom,
                        'run_id': run_id,
                    }

                    # Trafos MV
                    for t in node.transformers():
                        mvtrafos_idx += 1
                        hvmv_trafos_dict[mvtrafos_idx] = {
                            'id_db': '_'.join([str(t.__class__.__name__), 'MV', str(mv_grid_id), str(node.id_db)]),
                            'geom': geom,
                            'MV_grid_id_db': mv_grid_id_db,
                            'voltage_op': t.v_level,
                            'S_nom': t.s_max_a,
                            'X': t.x,
                            'R': t.r,
                            'run_id': run_id,
                        }

                # MVGenerator
                elif isinstance(node, GeneratorDing0):
                    if node.subtype == None:
                        subtype = 'other'
                    else:
                        subtype = node.subtype
                    type = node.type
                    mvgen_idx += 1
                    mv_gen_dict[mvgen_idx] = {
                        'id_db': '_'.join([str(node.__class__.__name__), 'MV', str(mv_grid_id), str(node.id_db)]),
                        'MV_grid_id_db': mv_grid_id_db,
                        'geom': geom,
                        'type': type,
                        'subtype': subtype,
                        'v_level': node.v_level,
                        'nominal_capacity': node.capacity,
                        'run_id': run_id,
                        'is_aggregated': False,
                    }

                # MVBranchTees
                elif isinstance(node, MVCableDistributorDing0):
                    mvcd_idx += 1
                    mv_cd_dict[mvcd_idx] = {
                        'id_db': '_'.join([str(node.__class__.__name__), 'MV', str(mv_grid_id), str(node.id_db)]),
                        'MV_grid_id_db': mv_grid_id_db,
                        'geom': geom,
                        'run_id': run_id,
                    }

                # LoadAreaCentre
                elif isinstance(node, LVLoadAreaCentreDing0):

                    # type = 'Load area center of aggregated load area'

                    areacenter_idx += 1
                    aggr_lines = 0

                    aggr = {'generation': {}, 'load': {}, 'aggregates': []}

                    # Determine aggregated generation in LV grid
                    for lvgd in node.lv_load_area._lv_grid_districts:

                        for aggr_gen in lvgd.lv_grid.generators():
                            aggr = aggregate_generators(aggr_gen, aggr)

                            if aggr_gen.subtype == None:
                                subtype = 'other'
                            else:
                                subtype = aggr_gen.subtype
                            type = aggr_gen.type

                    # Determine aggregated load in MV grid
                    # -> Implement once loads in Ding0 MV grids exist

                    # Determine aggregated load in LV grid
                    aggr = aggregate_loads(node, aggr)

                    # Collect metadata of aggregated load areas
                    aggr['aggregates'] = {
                        'population': node.lv_load_area.zensus_sum,
                        'geom': node.lv_load_area.geo_area}
                    aggr_line_type = nw._static_data['MV_cables'].iloc[
                        nw._static_data['MV_cables']['I_max_th'].idxmax()]
                    geom = wkt_dumps(node.lv_load_area.geo_area)

                    for aggr_node in aggr:
                        if aggr_node == 'generation':
                            mvgenaggr_idx = 0

                            for v_level in aggr['generation']:
                                for type in aggr['generation'][v_level]:
                                    for subtype in aggr['generation'][v_level][type]:
                                        mvgen_idx += 1
                                        mvgenaggr_idx += 1
                                        mv_gen_dict[mvgen_idx] = {
                                            'id_db': '_'.join(
                                                [str(aggr_gen.__class__.__name__), 'MV', str(mv_grid_id),
                                                 str(aggr_gen.id_db), str(mvgenaggr_idx)]),  # , str(mvgen_idx)
                                            'MV_grid_id_db': mv_grid_id_db,
                                            'geom': geom,#from_shape(Point(mv_district.mv_grid.station().geo_data), srid=srid),#lv_load_area.geo_area,#geom, #?? Polygon # hvmv_stations_dict[mvstations_idx]['geom'], #
                                            'type': type,
                                            'subtype': subtype,
                                            'v_level': v_level,
                                            'nominal_capacity': aggr['generation'][v_level][type][subtype]['capacity'],
                                            'is_aggregated': True,
                                            'run_id': run_id,
                                        }

                                        lines_idx += 1
                                        aggr_lines += 1
                                        lines_dict[lines_idx] = {
                                            # ToDo: Rename edge_name
                                            'edge_name': '_'.join(
                                                [str(mv_grid_id), 'aggr', str(node.lv_load_area.id_db),
                                                 str(aggr_lines)]),
                                            # , 'vlevel', str(v_level), 'subtype', str(subtype)]),#}'.format(v_level=v_level, subtype=subtype),
                                            'grid_id_db': mv_grid_id_db,
                                            # ToDo: read type_name from aggr_line_type
                                            'type_name': 'NA2XS2Y 3x1x500 RM/35',  # aggr_line_type.name,
                                            'type_kind': 'cable',  # branch['branch'].kind,
                                            'length': 1,
                                            'U_n': aggr_line_type.U_n,
                                            'I_max_th': aggr_line_type.I_max_th,
                                            'R': aggr_line_type.R,
                                            'L': aggr_line_type.L,
                                            'C': aggr_line_type.C,
                                            'node1': '_'.join(
                                                [str(aggr_gen.__class__.__name__), 'MV', str(mv_grid_id),
                                                 str(aggr_gen.id_db), str(mvgenaggr_idx)]),
                                            'node2': '_'.join([
                                                'MVStationDing0', 'MV', str(mv_grid_id), str(mv_grid_id)]),
                                            'run_id': run_id,
                                        }

                        elif aggr_node == 'load':
                            for type in aggr['load']:
                                mvloads_idx += 1
                                mv_loads_dict[mvloads_idx] = {
                                    'id_db': '_'.join(
                                        ['AggregatedLoad', 'MV', str(mv_grid_id), str(mvloads_idx)]),
                                    'MV_grid_id_db': mv_grid_id_db,
                                    'geom': geom,
                                    # from_shape(Point(mv_district.mv_grid.station().geo_data), srid=srid),
                                    'consumption_{}'.format(type): aggr['load'][type]['nominal'],
                                    'is_aggregated': True,
                                    'run_id': run_id,
                                }

                                lines_idx += 1
                                aggr_lines += 1
                                lines_dict[lines_idx] = {
                                    # ToDo: Rename edge_name
                                    'edge_name': '_'.join(
                                        [str(mv_grid_id), 'aggr', str(node.lv_load_area.id_db), str(aggr_lines)]),
                                    # 'edge_name': '_'.join(
                                    #    ['line_aggr_load', str(node.lv_load_area), 'vlevel', str(v_level),
                                    #     'subtype', str(subtype)]),  # }'.format(v_level=v_level, subtype=subtype),
                                    'grid_id_db': mv_grid_id_db,
                                    # ToDo: read type_name from aggr_line_type
                                    'type_name': 'NA2XS2Y 3x1x500 RM/35',  # aggr_line_type.name,
                                    'type_kind': 'cable',  # branch['branch'].kind,
                                    # 'type': aggr_line_type,
                                    'length': 1e-3,  # in km
                                    'U_n': aggr_line_type.U_n,
                                    'I_max_th': aggr_line_type.I_max_th,
                                    'R': aggr_line_type.R,
                                    'L': aggr_line_type.L,
                                    'C': aggr_line_type.C,
                                    'node1': '_'.join(
                                        ['AggregatedLoad', 'MV', str(mv_grid_id), str(mvloads_idx)]),
                                    'node2': '_'.join([
                                        'MVStationDing0', 'MV', str(mv_grid_id), str(mv_grid_id)]),
                                    'run_id': run_id,
                                }

                    # areacenter_dict[areacenter_idx] = {
                    #    'id_db': '_'.join([str(node.__class__.__name__), 'MV', str(mv_grid_id), str(node.id_db)]),#node.id_db,
                    #    'MV_grid_id':node.grid,
                    #    'geom':node.geo_data,
                    #    'lv_load_area': node.lv_load_area,
                    #    'run_id': run_id,#

                    # }

                # DisconnectingPoints
                elif isinstance(node, CircuitBreakerDing0):
                    mvcb_idx += 1
                    mvcb_dict[mvcb_idx] = {
                        'id_db': '_'.join([str(node.__class__.__name__), 'MV', str(mv_grid_id), str(node.id_db)]),
                        'MV_grid_id': mv_grid_id,
                        'MV_grid_id_db': mv_grid_id_db,
                        'geom': geom,
                        'status': node.status,
                        'run_id': run_id,
                    }
                else:
                    type = 'Unknown'

            # MVedges
            for branch in mv_district.mv_grid.graph_edges():
                # geom = wkt_dumps(node.geo_data)
                geom = from_shape(LineString([branch['adj_nodes'][0].geo_data, branch['adj_nodes'][1].geo_data]),
                                  srid=srid)
                if not any([isinstance(branch['adj_nodes'][0], LVLoadAreaCentreDing0),
                            isinstance(branch['adj_nodes'][1], LVLoadAreaCentreDing0)]):
                    lines_idx += 1
                    lines_dict[lines_idx] = {
                        'edge_name': branch['branch'].id_db,
                        'grid_id_db': mv_grid_id_db,
                        'type_name': branch['branch'].type['name'],
                        'type_kind': branch['branch'].kind,
                        'length': branch['branch'].length / 1e3,
                        'U_n': branch['branch'].type['U_n'],
                        'I_max_th': branch['branch'].type['I_max_th'],
                        'R': branch['branch'].type['R'],
                        'L': branch['branch'].type['L'],
                        'C': branch['branch'].type['C'],
                        'node1': '_'.join([str(branch['adj_nodes'][0].__class__.__name__), 'MV', str(mv_grid_id),
                                           str(branch['adj_nodes'][0].id_db)]),
                        'node2': '_'.join([str(branch['adj_nodes'][1].__class__.__name__), 'MV', str(mv_grid_id),
                                           str(branch['adj_nodes'][1].id_db)]),
                        'run_id': run_id,
                    }

        if lv_info:
            for LA in mv_district.lv_load_areas():
                for lv_district in LA.lv_grid_districts():
                    if not lv_district.lv_grid.grid_district.lv_load_area.is_aggregated:

                        # ding0_grid.grid_district._lv_load_areas._lv_grid_districts    _.lv_grid
                        # LV-grid
                        # ToDo: geom <- Polygon
                        lvgrid_idx += 1
                        lv_grid_dict[lvgrid_idx] = {
                            'LV_grid_id': lv_district.lv_grid.id_db,
                            'id_db': '_'.join(
                                [str(lv_district.lv_grid.__class__.__name__), 'LV', str(lv_district.lv_grid.id_db),
                                 str(lv_district.lv_grid.id_db)]),
                            'geom': wkt_dumps(lv_district.geo_data),
                            'population': lv_district.population,
                            'voltage_nom': lv_district.lv_grid.v_level / 1e3,
                            'run_id': run_id
                        }

                        lv_grid_id = lv_district.lv_grid.id_db
                        lv_grid_id_db = '_'.join(
                            [str(lv_district.lv_grid.__class__.__name__), 'LV', str(lv_district.lv_grid.id_db),
                             str(lv_district.lv_grid.id_db)])

                        # geom = from_shape(Point(lv_district.lv_grid.station().geo_data), srid=srid)
                        # geom = wkt_dumps(lv_district.geo_data)# lv_grid.station() #ding0_lv_grid.grid_district.geo_data
                        for node in lv_district.lv_grid.graph_nodes_sorted():
                            # geom = wkt_dumps(node.geo_data)

                            # LVGenerator
                            if isinstance(node, GeneratorDing0):
                                if node.subtype == None:
                                    subtype = 'other'
                                else:
                                    subtype = node.subtype
                                type = node.type
                                lvgen_idx += 1
                                lv_gen_dict[lvgen_idx] = {
                                    'id_db': '_'.join(
                                        [str(node.__class__.__name__), 'LV', str(lv_grid_id), str(node.id_db)]),
                                    'LV_grid_id_db': lv_grid_id_db,
                                    'geom': wkt_dumps(node.geo_data),
                                    'type': type,
                                    'subtype': subtype,
                                    'v_level': node.v_level,
                                    'nominal_capacity': node.capacity,
                                    'run_id': run_id,
                                }

                            # LVcd
                            elif isinstance(node, LVCableDistributorDing0):
                                lvcd_idx += 1
                                lv_cd_dict[lvcd_idx] = {
                                    'id_db': '_'.join(
                                        [str(node.__class__.__name__), 'LV', str(lv_grid_id), str(node.id_db)]),
                                    'LV_grid_id_db': lv_grid_id_db,
                                    'geom': None,
                                    # wkt_dumps(lv_district.geo_data),#wkt_dumps(node.geo_data), Todo: why no geo_data?
                                    'run_id': run_id,
                                }

                            # LVload
                            elif isinstance(node, LVLoadDing0):
                                consumption_dict = {}
                                for k in ['residential', 'retail', 'agricultural', 'industrial']:
                                    if k in node.consumption.keys():
                                        consumption_dict[k] = node.consumption[k]
                                    else:
                                        consumption_dict[k] = None
                                lvloads_idx += 1
                                lv_loads_dict[lvloads_idx] = {
                                    'id_db': '_'.join(
                                        [str(node.__class__.__name__), 'LV', str(lv_grid_id), str(node.id_db)]),
                                    'LV_grid_id_db': lv_grid_id_db,
                                    'geom': None,#wkt_dumps(lv_district.geo_data),#wkt_dumps(node.geo_data), Todo: why no geo_data?
                                    # 'consumption': json.dumps(node.consumption),
                                    'consumption_residential': consumption_dict['residential'],
                                    'consumption_retail': consumption_dict['retail'],
                                    'consumption_agricultural': consumption_dict['agricultural'],
                                    'consumption_industrial': consumption_dict['industrial'],
                                    'run_id': run_id,
                                }
                                del consumption_dict

                            else:
                                type = 'Unknown'

                        # LVedges
                        for branch in lv_district.lv_grid.graph_edges():
    #                        geom = from_shape(
    #                            LineString([branch['adj_nodes'][0].geo_data, branch['adj_nodes'][1].geo_data]), srid=srid)
                            if not any([isinstance(branch['adj_nodes'][0], LVLoadAreaCentreDing0),
                                        isinstance(branch['adj_nodes'][1], LVLoadAreaCentreDing0)]):
                                lines_idx += 1
                                lines_dict[lines_idx] = {
                                    'edge_name': branch['branch'].id_db,
                                    'grid_id_db': lv_grid_id_db,
                                    'type_name': branch['branch'].type.to_frame().columns[0],
                                    'type_kind': branch['branch'].kind,
                                    'length': branch['branch'].length / 1e3,  # length in km
                                    'U_n': branch['branch'].type['U_n'] / 1e3,  # U_n in kV
                                    'I_max_th': branch['branch'].type['I_max_th'],
                                    'R': branch['branch'].type['R'],
                                    'L': branch['branch'].type['L'],
                                    'C': branch['branch'].type['C'],
                                    'node1': '_'.join(
                                        [str(branch['adj_nodes'][0].__class__.__name__), 'LV', str(lv_grid_id),
                                         str(branch['adj_nodes'][0].id_db)])
                                    if not isinstance(branch['adj_nodes'][0], LVStationDing0) else '_'.join(
                                        [str(branch['adj_nodes'][0].__class__.__name__), 'MV', str(mv_grid_id),
                                         str(branch['adj_nodes'][0].id_db)]),
                                    'node2': '_'.join(
                                        [str(branch['adj_nodes'][1].__class__.__name__), 'LV', str(lv_grid_id),
                                         str(branch['adj_nodes'][1].id_db)])
                                    if not isinstance(branch['adj_nodes'][1], LVStationDing0) else '_'.join(
                                        [str(branch['adj_nodes'][1].__class__.__name__), 'MV', str(mv_grid_id),
                                         str(branch['adj_nodes'][1].id_db)]),
                                    'run_id': run_id,
                                }

    lv_grid       = pd.DataFrame.from_dict(lv_grid_dict, orient='index')
    lv_gen        = pd.DataFrame.from_dict(lv_gen_dict, orient='index')
    lv_cd         = pd.DataFrame.from_dict(lv_cd_dict, orient='index')
    mvlv_stations = pd.DataFrame.from_dict(mvlv_stations_dict, orient='index')
    mvlv_trafos   = pd.DataFrame.from_dict(mvlv_trafos_dict, orient='index')
    lv_loads      = pd.DataFrame.from_dict(lv_loads_dict, orient='index')
    mv_grid       = pd.DataFrame.from_dict(mv_grid_dict, orient='index')
    mv_gen        = pd.DataFrame.from_dict(mv_gen_dict, orient='index')
    # mv_cb         = pd.DataFrame.from_dict(mvcb_dict, orient='index')
    mv_cd         = pd.DataFrame.from_dict(mv_cd_dict, orient='index')
    hvmv_stations = pd.DataFrame.from_dict(hvmv_stations_dict, orient='index')
    # mv_areacenter= pd.DataFrame.from_dict(areacenter_dict, orient='index')
    hvmv_trafos   = pd.DataFrame.from_dict(hvmv_trafos_dict, orient='index')
    mv_loads      = pd.DataFrame.from_dict(mv_loads_dict, orient='index')
    lines         = pd.DataFrame.from_dict(lines_dict, orient='index')
    mvlv_mapping  = pd.DataFrame.from_dict(mvlv_mapping_dict, orient='index')

    lines = lines[sorted(lines.columns.tolist())]

    return run_id, lv_grid, lv_gen, lv_cd, mvlv_stations, mvlv_trafos, lv_loads, mv_grid, mv_gen, mv_cd, \
           hvmv_stations, hvmv_trafos, mv_loads, lines, mvlv_mapping  # mv_areacenter,


#######################################################

def export_data_tocsv(path, run_id, lv_grid, lv_gen, lv_cd, lv_stations, mvlv_trafos, lv_loads, mv_grid, mv_gen, mv_cb,
                      mv_cd, mv_stations, hvmv_trafos, mv_loads, lines, mapping):
    # Exports data to csv
    def export_network_tocsv(path, table, tablename):
        return table.to_csv(''.join([path, '/', run_id, '/', tablename, '.csv']), ';')

    export_network_tocsv(path, lv_grid, 'lv_grid')
    export_network_tocsv(path, lv_gen, 'lv_generator')
    export_network_tocsv(path, lv_cd, 'lv_branchtee')
    export_network_tocsv(path, lv_stations, 'lvmv_station')
    export_network_tocsv(path, mvlv_trafos, 'lv_transformer')
    export_network_tocsv(path, lv_loads, 'lv_load')
    export_network_tocsv(path, mv_grid, 'mv_grid')
    export_network_tocsv(path, mv_gen, 'mv_generator')
    export_network_tocsv(path, mv_cd, 'mv_branchtee')
    export_network_tocsv(path, mv_stations, 'mvhv_station')
    export_network_tocsv(path, hvmv_trafos, 'mv_transformer')
    export_network_tocsv(path, mv_cb, 'mv_circuitbreaker')
    export_network_tocsv(path, mv_loads, 'mv_load')
    export_network_tocsv(path, lines, 'line')
    export_network_tocsv(path, mapping, 'mvlv_mapping')
    # export_network_tocsv(path, areacenter, 'areacenter')


########################################################

from sqlalchemy import create_engine
from egoio.db_tables import model_draft as md


def export_network_to_oedb(session, table, tabletype, srid):
    dataset = []
    engine = create_engine("sqlite:///myexample.db")
    print("Exporting table type : {}".format(tabletype))
    if tabletype == 'lines':
        table.apply(lambda row:
                    session.add(md.EgoGridDing0Line(
                        run_id=row['run_id'],
                        edge_name=row['edge_name'],
                        grid_id_db=row['grid_id_db'],
                        node1=row['node1'],
                        node2=row['node2'],
                        type_kind=row['type_kind'],
                        type_name=row['type_name'],
                        length=row['length'],
                        U_n=row['U_n'],
                        C=row['C'],
                        L=row['L'],
                        R=row['R'],
                        I_max_th=row['I_max_th'],
                    ))
                    , axis=1)

    elif tabletype == 'lv_cd':
        table.apply(lambda row:
                    session.add(md.EgoGridDing0LvBranchtee(
                        run_id=row['run_id'],
                        id_db=row['id_db'],
                        lv_grid_id_db=row['LV_grid_id_db'],
                        geom="SRID={};{}".format(srid, row['geom']) if row['geom'] else None,
                    ))
                    , axis=1)

    elif tabletype == 'lv_gen':
        table.apply(lambda row:
                    session.add(md.EgoGridDing0LvGenerator(
                        run_id=row['run_id'],
                        id_db=row['id_db'],
                        lv_grid_id_db=str(row['LV_grid_id_db']),
                        geom="SRID={};{}".format(srid, row['geom']) if row['geom'] else None,
                        type=row['type'],
                        subtype=row['subtype'],
                        v_level=row['v_level'],
                        nominal_capacity=row['nominal_capacity'],
                    ))
                    , axis=1)

    elif tabletype == 'lv_loads':
        table.apply(lambda row:
                    session.add(md.EgoGridDing0LvLoad(
                        run_id=row['run_id'],
                        id_db=row['id_db'],
                        lv_grid_id_db=row['LV_grid_id_db'],
                        geom="SRID={};{}".format(srid, row['geom']) if row['geom'] else None,
                        consumption_residential=row['consumption_residential'],
                        consumption_retail=row['consumption_retail'],
                        consumption_agricultural=row['consumption_agricultural'],
                        consumption_industrial=row['consumption_industrial'],
                    ))
                    , axis=1)

    elif tabletype == 'lv_grid':
        table.apply(lambda row:
                    session.add(md.EgoGridDing0LvGrid(
                        run_id=row['run_id'],
                        id_db=row['id_db'],
                        lv_grid_id=row['LV_grid_id'],
                        geom="SRID={};{}".format(srid, row['geom']) if row['geom'] else None,
                        population=row['population'],
                        voltage_nom=row['voltage_nom'],
                    ))
                    , axis=1)

    elif tabletype == 'mvlv_stations':
        table.apply(lambda row:
                    session.add(md.EgoGridDing0MvlvStation(
                        run_id=row['run_id'],
                        id_db=row['id_db'],
                        lv_grid_id_db=row['LV_grid_id_db'],
                        geom="SRID={};{}".format(srid, row['geom']) if row['geom'] else None,
                    ))
                    , axis=1)

    elif tabletype == 'mvlv_trafos':
        table.apply(lambda row:
                    session.add(md.EgoGridDing0MvlvTransformer(
                        run_id=row['run_id'],
                        id_db=row['id_db'],
                        lv_grid_id_db=row['LV_grid_id_db'],
                        geom="SRID={};{}".format(srid, row['geom']) if row['geom'] else None,
                        voltage_op=row['voltage_op'],
                        S_nom=row['S_nom'],
                        X=row['X'],
                        R=row['R'],
                    ))
                    , axis=1)

    elif tabletype == 'mvlv_mapping':
        table.apply(lambda row:
                    session.add(md.EgoGridDing0MvlvMapping(
                        run_id=row['run_id'],
                        lv_grid_id=row['LV_grid_id'],
                        lv_grid_id_db=row['LV_grid_id_db'],
                        mv_grid_id=row['MV_grid_id'],
                        mv_grid_id_db=row['MV_grid_id_db'],
                    ))
                    , axis=1)

    elif tabletype == 'mv_cd':
        table.apply(lambda row:
                    session.add(md.EgoGridDing0MvBranchtee(
                        run_id=row['run_id'],
                        id_db=row['id_db'],
                        mv_grid_id_db=row['MV_grid_id_db'],
                        geom="SRID={};{}".format(srid, row['geom']) if row['geom'] else None,
                    ))
                    , axis=1)

    elif tabletype == 'mv_gen':
        table.apply(lambda row:
                    session.add(md.EgoGridDing0MvGenerator(
                        run_id=row['run_id'],
                        id_db=row['id_db'],
                        mv_grid_id_db=row['MV_grid_id_db'],
                        geom="SRID={};{}".format(srid, row['geom']) if row['geom'] else None,
                        type=row['type'],
                        subtype=row['subtype'],
                        v_level=row['v_level'],
                        nominal_capacity=row['nominal_capacity'],
                        is_aggregated=row['is_aggregated'],
                    ))
                    , axis=1)

    elif tabletype == 'mv_loads':
        table.apply(lambda row:
                    session.add(md.EgoGridDing0MvLoad(
                        run_id=row['run_id'],
                        id_db=row['id_db'],
                        mv_grid_id_db=row['MV_grid_id_db'],
                        geom="SRID={};{}".format(srid, row['geom']) if row['geom'] else None,
                        is_aggregated=row['is_aggregated'],
                        consumption_residential=row['consumption_residential'],
                        consumption_retail=row['consumption_retail'],
                        consumption_agricultural=row['consumption_agricultural'],
                        consumption_industrial=row['consumption_industrial'],
                    ))
                    , axis=1)

    elif tabletype == 'mv_grid':
        table.apply(lambda row:
                    session.add(md.EgoGridDing0MvGrid(
                        run_id=row['run_id'],
                        id_db=row['id_db'],
                        mv_grid_id=row['MV_grid_id'],
                        geom="SRID={};{}".format(srid, row['geom']) if row['geom'] else None,
                        population=row['population'],
                        voltage_nom=row['voltage_nom'],
                    ))
                    , axis=1)

    elif tabletype == 'hvmv_stations':
        table.apply(lambda row:
                    session.add(md.EgoGridDing0HvmvStation(
                        run_id=row['run_id'],
                        id_db=row['id_db'],
                        mv_grid_id_db=row['MV_grid_id_db'],
                        geom="SRID={};{}".format(srid, row['geom']) if row['geom'] else None,
                    ))
                    , axis=1)

    elif tabletype == 'hvmv_trafos':
        table.apply(lambda row:
                    session.add(md.EgoGridDing0HvmvTransformer(
                        run_id=row['run_id'],
                        id_db=row['id_db'],
                        mv_grid_id_db=row['MV_grid_id_db'],
                        geom="SRID={};{}".format(srid, row['geom']) if row['geom'] else None,
                        voltage_op=row['voltage_op'],
                        S_nom=row['S_nom'],
                        X=row['X'],
                        R=row['R'],
                    ))
                    , axis=1)
        # if not engine.dialect.has_table(engine, 'ego_grid_mv_transformer'):
        #     print('helloworld')

    session.commit()


def export_data_to_oedb(session, srid, lv_grid, lv_gen, lv_cd, mvlv_stations, mvlv_trafos, lv_loads, mv_grid, mv_gen,
                        mv_cd, hvmv_stations, hvmv_trafos, mv_loads, lines, mvlv_mapping):
    # only for testing
    # engine = create_engine('sqlite:///:memory:')
    export_network_to_oedb(session, lv_grid, 'lv_grid', srid)
    export_network_to_oedb(session, lv_gen, 'lv_gen', srid)
    export_network_to_oedb(session, lv_cd, 'lv_cd', srid)
    export_network_to_oedb(session, mvlv_stations, 'mvlv_stations', srid)
    export_network_to_oedb(session, mvlv_trafos, 'mvlv_trafos', srid)
    export_network_to_oedb(session, lv_loads, 'lv_loads', srid)
    export_network_to_oedb(session, mv_grid, 'mv_grid', srid)
    export_network_to_oedb(session, mv_gen, 'mv_gen', srid)
    export_network_to_oedb(session, mv_cd, 'mv_cd', srid)
    export_network_to_oedb(session, hvmv_stations, 'hvmv_stations', srid)
    export_network_to_oedb(session, hvmv_trafos, 'hvmv_trafos', srid)
    export_network_to_oedb(session, mv_loads, 'mv_loads', srid)
    export_network_to_oedb(session, lines, 'lines', srid)
    export_network_to_oedb(session, mvlv_mapping, 'mvlv_mapping', srid)


def create_ding0_db_tables(engine):
    tables = [md.EgoGridDing0Line,
              md.EgoGridDing0LvBranchtee,
              md.EgoGridDing0LvGenerator,
              md.EgoGridDing0LvLoad,
              md.EgoGridDing0LvGrid,
              md.EgoGridDing0MvlvStation,
              md.EgoGridDing0MvlvTransformer,
              md.EgoGridDing0MvlvMapping,
              md.EgoGridDing0MvBranchtee,
              md.EgoGridDing0MvGenerator,
              md.EgoGridDing0MvLoad,
              md.EgoGridDing0MvGrid,
              md.EgoGridDing0HvmvStation,
              md.EgoGridDing0HvmvTransformer]

    for tab in tables:
        tab().__table__.create(bind=engine, checkfirst=True)


def drop_ding0_db_tables(engine):
    tables = [md.EgoGridDing0Line,
              md.EgoGridDing0LvBranchtee,
              md.EgoGridDing0LvGenerator,
              md.EgoGridDing0LvLoad,
              md.EgoGridDing0LvGrid,
              md.EgoGridDing0MvlvStation,
              md.EgoGridDing0MvlvTransformer,
              md.EgoGridDing0MvlvMapping,
              md.EgoGridDing0MvBranchtee,
              md.EgoGridDing0MvGenerator,
              md.EgoGridDing0MvLoad,
              md.EgoGridDing0MvGrid,
              md.EgoGridDing0HvmvStation,
              md.EgoGridDing0HvmvTransformer]

    print("Please confirm that you would like to drop the following tables:")
    for n, tab in enumerate(tables):
        print("{: 3d}. {}".format(n, tab))

    print("Please confirm with either of the choices below:\n" + \
          "- yes\n" +\
          "- no\n" +\
          "- the indexes to drop in the format 0, 2, 3, 5")
    confirmation = input("Please type the choice completely as there is no default choice.")
    if re.fullmatch('[Yy]es', confirmation):
        for tab in tables:
            tab().__table__.drop(bind=engine, checkfirst=True)
    elif re.fullmatch('[Nn]o', confirmation):
        print("Cancelled dropping of tables")
    else:
        try:
            indlist = confirmation.split(',')
            indlist = list(map(int, indlist))
            print("Please confirm deletion of the following tables:")
            tablist = np.array(tables)[indlist].tolist()
            for n, tab in enumerate(tablist):
                print("{: 3d}. {}".format(n, tab))
            con2 = input("Please confirm with either of the choices below:\n" + \
                         "- yes\n" + \
                         "- no")
            if re.fullmatch('[Yy]es', con2):
                for tab in tablist:
                    tab().__table__.drop(bind=engine, checkfirst=True)
            elif re.fullmatch('[Nn]o', con2):
                print("Cancelled dropping of tables")
            else:
                print("The input is unclear, no action taken")
        except ValueError:
            print("Confirmation unclear, no action taken")


########################################################
>>>>>>> ee9e326e
if __name__ == "__main__":
    # nw = init_mv_grid(mv_grid_districts=[3544, 3545])
    # init_mv_grid(mv_grid_districts=list(range(1, 4500, 200)),filename='ding0_tests_grids_1_4500_200.pkl')
    # nw = load_nd_from_pickle(filename='ding0_tests_grids_1.pkl')
    # nw = load_nd_from_pickle(filename='ding0_tests_grids_SevenDistricts.pkl')
    # nw = load_nd_from_pickle(filename='ding0_tests_grids_1_4500_200.pkl')
    # nw = init_mv_grid(mv_grid_districts=[2370],filename=False)
    # stats = calculate_mvgd_stats(nw)
    # print(stats)
    # print(stats.T)
    # stats.to_csv('stats_1_4500_200.csv')

    #############################################
    # generate stats in parallel
    mv_grid_districts = list(range(1728, 1755))
    n_of_processes = mp.cpu_count()  # number of parallel threaths
    n_of_districts = 1  # n° of districts in each cluster
    mv_stats = parallel_running_stats(districts_list=mv_grid_districts,
                                      n_of_processes=n_of_processes,
                                      n_of_districts=n_of_districts,
                                      source='pkl',  # 'ding0', #
                                      mode='',
                                      critical=True,
                                      save_csv=True)
    print('#################\nMV STATS:')
    print(mv_stats[0].T)
    # print('#################\nLV STATS:')
    # print(mv_stats[1].T)
    # print('#################\nMV Crit Nodes STATS:')
    # print(mv_stats[2].T)
    # print('#################\nMV Crit Edges STATS:')
    # print(mv_stats[3].T)
    # print('#################\nLV Crit Nodes STATS:')
    # print(mv_stats[4].T)
    # print('#################\nLV Crit Edges STATS:')
    # print(mv_stats[5].T)

    #############################################
    # nw = load_nd_from_pickle(filename='ding0_tests_grids_1567_567.pkl')
    # nw = load_nd_from_pickle(filename='ding0_grids_1729.pkl')
    # nw = init_mv_grid(mv_grid_districts=[1567, 567],filename='ding0_tests_grids_1567_567.pkl')
    # stats = calculate_lvgd_stats(nw)
    # print(stats.iloc[1:3].T)
    # print(stats[stats['Load Area is Aggregated']].T)
    # stats = calculate_mvgd_stats(nw)
    # print(stats.T)
    # print(stats.iloc[1:3].T)
    # stats = calculate_lvgd_voltage_current_stats(nw)
    # print(stats)
    # print(stats[0][1:3].T)
    # print(stats[1].T)
    # stats = calculate_mvgd_voltage_current_stats(nw)
    # print(stats[0])#.index.tolist())#[1:3].T)#nodes
    # print(stats[1][1:20])#edges<|MERGE_RESOLUTION|>--- conflicted
+++ resolved
@@ -591,12 +591,9 @@
 
                     mv_impedances[node] = mv_impedance
                     mv_path_lengths[node] = mv_path_length
-<<<<<<< HEAD
-                    mv_thermal_limit = G.edge[path[0]][path[1]]['branch'].type[
-                        'I_max_th']
-=======
+
                     mv_thermal_limit = G.adj[path[0]][path[1]]['branch'].type['I_max_th']
->>>>>>> ee9e326e
+
                     mv_thermal_limits[node] = mv_thermal_limit
 
                     if isinstance(node, LVStationDing0):
@@ -623,57 +620,7 @@
                                                                     lv_node)
                                             lv_impedance = lvstation_impedance
                                             lv_path_length = 0.
-<<<<<<< HEAD
-                                            for i in range(len(path) - 1):
-                                                lv_impedance += np.sqrt((
-                                                                                    G_lv.edge[
-                                                                                        path[
-                                                                                            i]][
-                                                                                        path[
-                                                                                            i + 1]][
-                                                                                        'branch'].type[
-                                                                                        'L'] * 1e-3 * omega * \
-                                                                                    G_lv.edge[
-                                                                                        path[
-                                                                                            i]][
-                                                                                        path[
-                                                                                            i + 1]][
-                                                                                        'branch'].length) ** 2. + \
-                                                                        (
-                                                                                    G_lv.edge[
-                                                                                        path[
-                                                                                            i]][
-                                                                                        path[
-                                                                                            i + 1]][
-                                                                                        'branch'].type[
-                                                                                        'R'] * \
-                                                                                    G_lv.edge[
-                                                                                        path[
-                                                                                            i]][
-                                                                                        path[
-                                                                                            i + 1]][
-                                                                                        'branch'].length) ** 2.)
-                                                lv_path_length += \
-                                                G_lv.edge[path[i]][path[i + 1]][
-                                                    'branch'].length
-                                            lv_thermal_limit = \
-                                            G_lv.edge[path[0]][path[1]][
-                                                'branch'].type['I_max_th']
-
-                                            mvlv_impedances[
-                                                lv_node] = mv_impedance + lv_impedance
-                                            mvlv_path_lengths[
-                                                lv_node] = mv_path_length + lv_path_length
-                                            lv_thermal_limits[
-                                                lv_node] = lv_thermal_limit
-                                            mvlv_thermal_limits[
-                                                lv_node] = mv_thermal_limit
-
-                                        elif isinstance(lv_node,
-                                                        LVStationDing0):
-                                            n_outgoing_LV += len(
-                                                G_lv.neighbors(lv_node))
-=======
+
                                             for i in range(len(path)-1):
                                                 lv_impedance += np.sqrt((G_lv.adj[path[i]][path[i+1]]['branch'].type['L'] * 1e-3 * omega * \
                                                                           G_lv.adj[path[i]][path[i+1]]['branch'].length)**2. + \
@@ -689,7 +636,6 @@
 
                                         elif isinstance(lv_node, LVStationDing0):
                                             n_outgoing_LV += len(list(G_lv.neighbors(lv_node)))
->>>>>>> ee9e326e
                                             n_stations_LV += 1
 
         # compute mean values by looping over terminal nodes
@@ -1706,913 +1652,6 @@
 
 
 ########################################################
-<<<<<<< HEAD
-=======
-def export_network(nw, mode=''):
-    """
-    Export all nodes and lines of the network nw as DataFrames
-
-    Parameters
-    ----------
-    nw: :any:`list` of NetworkDing0
-        The MV grid(s) to be studied
-    mode: str
-        If 'MV' export only medium voltage nodes and lines
-        If 'LV' export only low voltage nodes and lines
-        else, exports MV and LV nodes and lines
-
-    Returns
-    -------
-    pandas.DataFrame
-        nodes_df : Dataframe containing nodes and its attributes
-    pandas.DataFrame
-        lines_df : Dataframe containing lines and its attributes
-    """
-
-    # close circuit breakers
-    nw.control_circuit_breakers(mode='close')
-    # srid
-    srid = str(int(nw.config['geo']['srid']))
-    ##############################
-    # check what to do
-    lv_info = True
-    mv_info = True
-    if mode == 'LV':
-        mv_info = False
-    if mode == 'MV':
-        lv_info = False
-    ##############################
-    # from datetime import datetime
-    run_id = nw.metadata['run_id']  # datetime.now().strftime("%Y%m%d%H%M%S")
-    ##############################
-    #############################
-    # go through the grid collecting info
-    lvgrid_idx = 0
-    lv_grid_dict = {}
-    lvloads_idx = 0
-    lv_loads_dict = {}
-    mvgrid_idx = 0
-    mv_grid_dict = {}
-    mvloads_idx = 0
-    mv_loads_dict = {}
-    mvgen_idx = 0
-    mv_gen_dict = {}
-    mvcb_idx = 0
-    mvcb_dict = {}
-    mvcd_idx = 0
-    mv_cd_dict = {}
-    mvstations_idx = 0
-    hvmv_stations_dict = {}
-    mvtrafos_idx = 0
-    hvmv_trafos_dict = {}
-    lvgen_idx = 0
-    lv_gen_dict = {}
-    lvcd_idx = 0
-    lv_cd_dict = {}
-    lvstations_idx = 0
-    mvlv_stations_dict = {}
-    lvtrafos_idx = 0
-    mvlv_trafos_dict = {}
-    areacenter_idx = 0
-    areacenter_dict = {}
-    lines_idx = 0
-    lines_dict = {}
-    LVMVmapping_idx = 0
-    mvlv_mapping_dict = {}
-
-    def aggregate_generators(gen, aggr):
-        """Aggregate generation capacity per voltage level
-        Parameters
-        ----------
-        gen: ding0.core.GeneratorDing0
-            Ding0 Generator object
-        aggr: dict
-            Aggregated generation capacity. For structure see
-            `_determine_aggregated_nodes()`.
-        Returns
-        -------
-        """
-
-        if gen.v_level not in aggr['generation']:
-            aggr['generation'][gen.v_level] = {}
-        if gen.type not in aggr['generation'][gen.v_level]:
-            aggr['generation'][gen.v_level][gen.type] = {}
-        if gen.subtype not in aggr['generation'][gen.v_level][gen.type]:
-            aggr['generation'][gen.v_level][gen.type].update(
-                {gen.subtype: {'ids': [gen.id_db],
-                               'capacity': gen.capacity}})
-        else:
-            aggr['generation'][gen.v_level][gen.type][gen.subtype][
-                'ids'].append(gen.id_db)
-            aggr['generation'][gen.v_level][gen.type][gen.subtype][
-                'capacity'] += gen.capacity
-
-        return aggr
-
-    def aggregate_loads(la_center, aggr):
-        """Aggregate consumption in load area per sector
-        Parameters
-        ----------
-        la_center: LVLoadAreaCentreDing0
-            Load area center object from Ding0
-        Returns
-        -------
-        """
-        for s in ['retail', 'industrial', 'agricultural', 'residential']:
-            if s not in aggr['load']:
-                aggr['load'][s] = {}
-
-            for t in ['nominal','peak']:
-                if t not in aggr['load'][s]:
-                    aggr['load'][s][t] = 0
-
-        aggr['load']['retail']['nominal'] += sum(
-            [_.sector_consumption_retail
-             for _ in la_center.lv_load_area._lv_grid_districts])
-        aggr['load']['industrial']['nominal'] += sum(
-            [_.sector_consumption_industrial
-             for _ in la_center.lv_load_area._lv_grid_districts])
-        aggr['load']['agricultural']['nominal'] += sum(
-            [_.sector_consumption_agricultural
-             for _ in la_center.lv_load_area._lv_grid_districts])
-        aggr['load']['residential']['nominal'] += sum(
-            [_.sector_consumption_residential
-             for _ in la_center.lv_load_area._lv_grid_districts])
-
-        aggr['load']['retail']['peak'] += sum(
-            [_.peak_load_retail
-             for _ in la_center.lv_load_area._lv_grid_districts])
-        aggr['load']['industrial']['peak'] += sum(
-            [_.peak_load_industrial
-             for _ in la_center.lv_load_area._lv_grid_districts])
-        aggr['load']['agricultural']['peak'] += sum(
-            [_.peak_load_agricultural
-             for _ in la_center.lv_load_area._lv_grid_districts])
-        aggr['load']['residential']['peak'] += sum(
-            [_.peak_load_residential
-             for _ in la_center.lv_load_area._lv_grid_districts])
-
-        return aggr
-
-    for mv_district in nw.mv_grid_districts():
-
-        mv_grid_id = mv_district.mv_grid.id_db
-        mv_grid_id_db = '_'.join(
-            [str(mv_district.mv_grid.__class__.__name__), 'MV', str(mv_grid_id), str(mv_district.mv_grid.id_db)])
-
-        if mv_info:
-            lv_grid_id = 0
-
-            # MV-grid
-            # ToDo: geom <- Polygon
-            mvgrid_idx += 1
-            mv_grid_dict[mvgrid_idx] = {
-                'MV_grid_id': mv_district.mv_grid.id_db,
-                'id_db': '_'.join([str(mv_district.mv_grid.__class__.__name__), 'MV', str(mv_grid_id),
-                                   str(mv_district.mv_grid.id_db)]),
-                # 'network': mv_district.mv_grid.network,
-                'geom': wkt_dumps(mv_district.geo_data),
-                'population':  # None,
-                    sum([_.zensus_sum
-                         for _ in
-                         mv_district._lv_load_areas  # ding0_grid.grid_district._lv_load_areas
-                         if not np.isnan(_.zensus_sum)]),
-                'voltage_nom': mv_district.mv_grid.v_level,  # in kV
-                'run_id': run_id
-            }
-
-            # id_db: Classname_MV/LV_mvgridid/lvgridid_id
-            # excemptions: class LVStations: LVStationDing0_MV_mvgridid_id(=lvgridid)
-
-            # MVGrid
-            for node in mv_district.mv_grid.graph_nodes_sorted():
-                geom = wkt_dumps(node.geo_data)
-                # geom = from_shape(Point(node.geo_data), srid=srid)
-                db_id = node.id_db
-
-                # LVStation
-                if isinstance(node, LVStationDing0):
-                    if not node.lv_load_area.is_aggregated:
-                        lvstations_idx += 1
-                        mvlv_stations_dict[lvstations_idx] = {
-                            'id_db': '_'.join([str(node.__class__.__name__), 'MV', str(mv_grid_id), str(node.id_db)]),
-                            'LV_grid_id_db': '_'.join(['LVGridDing0', 'LV', str(node.id_db), str(node.id_db)]),
-                            'geom': geom,
-                            'run_id': run_id,
-                        }
-
-                        # LV-MV mapping
-                        LVMVmapping_idx += 1
-                        mvlv_mapping_dict[LVMVmapping_idx] = {
-                            'MV_grid_id': mv_grid_id,
-                            'MV_grid_id_db': mv_grid_id_db,
-                            'LV_grid_id': node.id_db,
-                            'LV_grid_id_db': '_'.join(['LVGridDing0', 'LV', str(node.id_db), str(node.id_db)]),
-                            'run_id': run_id,
-                        }
-
-                        # Trafos LV
-                        for t in node.transformers():
-                            lvtrafos_idx += 1
-                            mvlv_trafos_dict[lvtrafos_idx] = {
-                                'id_db': '_'.join([str(t.__class__.__name__), 'LV', str(mv_grid_id), str(node.id_db)]),
-                                'geom': geom,
-                                'LV_grid_id_db': '_'.join(['LVGridDing0', 'LV', str(node.id_db), str(node.id_db)]),
-                                'voltage_op': t.v_level,
-                                'S_nom': t.s_max_a,
-                                'X': t.x,
-                                'R': t.r,
-                                'run_id': run_id,
-                            }
-
-                # MVStation
-                elif isinstance(node, MVStationDing0):
-                    mvstations_idx += 1
-                    hvmv_stations_dict[mvstations_idx] = {
-                        'id_db': '_'.join([str(node.__class__.__name__), 'MV', str(mv_grid_id), str(node.id_db)]),
-                        'MV_grid_id_db': mv_grid_id_db,
-                        'geom': geom,
-                        'run_id': run_id,
-                    }
-
-                    # Trafos MV
-                    for t in node.transformers():
-                        mvtrafos_idx += 1
-                        hvmv_trafos_dict[mvtrafos_idx] = {
-                            'id_db': '_'.join([str(t.__class__.__name__), 'MV', str(mv_grid_id), str(node.id_db)]),
-                            'geom': geom,
-                            'MV_grid_id_db': mv_grid_id_db,
-                            'voltage_op': t.v_level,
-                            'S_nom': t.s_max_a,
-                            'X': t.x,
-                            'R': t.r,
-                            'run_id': run_id,
-                        }
-
-                # MVGenerator
-                elif isinstance(node, GeneratorDing0):
-                    if node.subtype == None:
-                        subtype = 'other'
-                    else:
-                        subtype = node.subtype
-                    type = node.type
-                    mvgen_idx += 1
-                    mv_gen_dict[mvgen_idx] = {
-                        'id_db': '_'.join([str(node.__class__.__name__), 'MV', str(mv_grid_id), str(node.id_db)]),
-                        'MV_grid_id_db': mv_grid_id_db,
-                        'geom': geom,
-                        'type': type,
-                        'subtype': subtype,
-                        'v_level': node.v_level,
-                        'nominal_capacity': node.capacity,
-                        'run_id': run_id,
-                        'is_aggregated': False,
-                    }
-
-                # MVBranchTees
-                elif isinstance(node, MVCableDistributorDing0):
-                    mvcd_idx += 1
-                    mv_cd_dict[mvcd_idx] = {
-                        'id_db': '_'.join([str(node.__class__.__name__), 'MV', str(mv_grid_id), str(node.id_db)]),
-                        'MV_grid_id_db': mv_grid_id_db,
-                        'geom': geom,
-                        'run_id': run_id,
-                    }
-
-                # LoadAreaCentre
-                elif isinstance(node, LVLoadAreaCentreDing0):
-
-                    # type = 'Load area center of aggregated load area'
-
-                    areacenter_idx += 1
-                    aggr_lines = 0
-
-                    aggr = {'generation': {}, 'load': {}, 'aggregates': []}
-
-                    # Determine aggregated generation in LV grid
-                    for lvgd in node.lv_load_area._lv_grid_districts:
-
-                        for aggr_gen in lvgd.lv_grid.generators():
-                            aggr = aggregate_generators(aggr_gen, aggr)
-
-                            if aggr_gen.subtype == None:
-                                subtype = 'other'
-                            else:
-                                subtype = aggr_gen.subtype
-                            type = aggr_gen.type
-
-                    # Determine aggregated load in MV grid
-                    # -> Implement once loads in Ding0 MV grids exist
-
-                    # Determine aggregated load in LV grid
-                    aggr = aggregate_loads(node, aggr)
-
-                    # Collect metadata of aggregated load areas
-                    aggr['aggregates'] = {
-                        'population': node.lv_load_area.zensus_sum,
-                        'geom': node.lv_load_area.geo_area}
-                    aggr_line_type = nw._static_data['MV_cables'].iloc[
-                        nw._static_data['MV_cables']['I_max_th'].idxmax()]
-                    geom = wkt_dumps(node.lv_load_area.geo_area)
-
-                    for aggr_node in aggr:
-                        if aggr_node == 'generation':
-                            mvgenaggr_idx = 0
-
-                            for v_level in aggr['generation']:
-                                for type in aggr['generation'][v_level]:
-                                    for subtype in aggr['generation'][v_level][type]:
-                                        mvgen_idx += 1
-                                        mvgenaggr_idx += 1
-                                        mv_gen_dict[mvgen_idx] = {
-                                            'id_db': '_'.join(
-                                                [str(aggr_gen.__class__.__name__), 'MV', str(mv_grid_id),
-                                                 str(aggr_gen.id_db), str(mvgenaggr_idx)]),  # , str(mvgen_idx)
-                                            'MV_grid_id_db': mv_grid_id_db,
-                                            'geom': geom,#from_shape(Point(mv_district.mv_grid.station().geo_data), srid=srid),#lv_load_area.geo_area,#geom, #?? Polygon # hvmv_stations_dict[mvstations_idx]['geom'], #
-                                            'type': type,
-                                            'subtype': subtype,
-                                            'v_level': v_level,
-                                            'nominal_capacity': aggr['generation'][v_level][type][subtype]['capacity'],
-                                            'is_aggregated': True,
-                                            'run_id': run_id,
-                                        }
-
-                                        lines_idx += 1
-                                        aggr_lines += 1
-                                        lines_dict[lines_idx] = {
-                                            # ToDo: Rename edge_name
-                                            'edge_name': '_'.join(
-                                                [str(mv_grid_id), 'aggr', str(node.lv_load_area.id_db),
-                                                 str(aggr_lines)]),
-                                            # , 'vlevel', str(v_level), 'subtype', str(subtype)]),#}'.format(v_level=v_level, subtype=subtype),
-                                            'grid_id_db': mv_grid_id_db,
-                                            # ToDo: read type_name from aggr_line_type
-                                            'type_name': 'NA2XS2Y 3x1x500 RM/35',  # aggr_line_type.name,
-                                            'type_kind': 'cable',  # branch['branch'].kind,
-                                            'length': 1,
-                                            'U_n': aggr_line_type.U_n,
-                                            'I_max_th': aggr_line_type.I_max_th,
-                                            'R': aggr_line_type.R,
-                                            'L': aggr_line_type.L,
-                                            'C': aggr_line_type.C,
-                                            'node1': '_'.join(
-                                                [str(aggr_gen.__class__.__name__), 'MV', str(mv_grid_id),
-                                                 str(aggr_gen.id_db), str(mvgenaggr_idx)]),
-                                            'node2': '_'.join([
-                                                'MVStationDing0', 'MV', str(mv_grid_id), str(mv_grid_id)]),
-                                            'run_id': run_id,
-                                        }
-
-                        elif aggr_node == 'load':
-                            for type in aggr['load']:
-                                mvloads_idx += 1
-                                mv_loads_dict[mvloads_idx] = {
-                                    'id_db': '_'.join(
-                                        ['AggregatedLoad', 'MV', str(mv_grid_id), str(mvloads_idx)]),
-                                    'MV_grid_id_db': mv_grid_id_db,
-                                    'geom': geom,
-                                    # from_shape(Point(mv_district.mv_grid.station().geo_data), srid=srid),
-                                    'consumption_{}'.format(type): aggr['load'][type]['nominal'],
-                                    'is_aggregated': True,
-                                    'run_id': run_id,
-                                }
-
-                                lines_idx += 1
-                                aggr_lines += 1
-                                lines_dict[lines_idx] = {
-                                    # ToDo: Rename edge_name
-                                    'edge_name': '_'.join(
-                                        [str(mv_grid_id), 'aggr', str(node.lv_load_area.id_db), str(aggr_lines)]),
-                                    # 'edge_name': '_'.join(
-                                    #    ['line_aggr_load', str(node.lv_load_area), 'vlevel', str(v_level),
-                                    #     'subtype', str(subtype)]),  # }'.format(v_level=v_level, subtype=subtype),
-                                    'grid_id_db': mv_grid_id_db,
-                                    # ToDo: read type_name from aggr_line_type
-                                    'type_name': 'NA2XS2Y 3x1x500 RM/35',  # aggr_line_type.name,
-                                    'type_kind': 'cable',  # branch['branch'].kind,
-                                    # 'type': aggr_line_type,
-                                    'length': 1e-3,  # in km
-                                    'U_n': aggr_line_type.U_n,
-                                    'I_max_th': aggr_line_type.I_max_th,
-                                    'R': aggr_line_type.R,
-                                    'L': aggr_line_type.L,
-                                    'C': aggr_line_type.C,
-                                    'node1': '_'.join(
-                                        ['AggregatedLoad', 'MV', str(mv_grid_id), str(mvloads_idx)]),
-                                    'node2': '_'.join([
-                                        'MVStationDing0', 'MV', str(mv_grid_id), str(mv_grid_id)]),
-                                    'run_id': run_id,
-                                }
-
-                    # areacenter_dict[areacenter_idx] = {
-                    #    'id_db': '_'.join([str(node.__class__.__name__), 'MV', str(mv_grid_id), str(node.id_db)]),#node.id_db,
-                    #    'MV_grid_id':node.grid,
-                    #    'geom':node.geo_data,
-                    #    'lv_load_area': node.lv_load_area,
-                    #    'run_id': run_id,#
-
-                    # }
-
-                # DisconnectingPoints
-                elif isinstance(node, CircuitBreakerDing0):
-                    mvcb_idx += 1
-                    mvcb_dict[mvcb_idx] = {
-                        'id_db': '_'.join([str(node.__class__.__name__), 'MV', str(mv_grid_id), str(node.id_db)]),
-                        'MV_grid_id': mv_grid_id,
-                        'MV_grid_id_db': mv_grid_id_db,
-                        'geom': geom,
-                        'status': node.status,
-                        'run_id': run_id,
-                    }
-                else:
-                    type = 'Unknown'
-
-            # MVedges
-            for branch in mv_district.mv_grid.graph_edges():
-                # geom = wkt_dumps(node.geo_data)
-                geom = from_shape(LineString([branch['adj_nodes'][0].geo_data, branch['adj_nodes'][1].geo_data]),
-                                  srid=srid)
-                if not any([isinstance(branch['adj_nodes'][0], LVLoadAreaCentreDing0),
-                            isinstance(branch['adj_nodes'][1], LVLoadAreaCentreDing0)]):
-                    lines_idx += 1
-                    lines_dict[lines_idx] = {
-                        'edge_name': branch['branch'].id_db,
-                        'grid_id_db': mv_grid_id_db,
-                        'type_name': branch['branch'].type['name'],
-                        'type_kind': branch['branch'].kind,
-                        'length': branch['branch'].length / 1e3,
-                        'U_n': branch['branch'].type['U_n'],
-                        'I_max_th': branch['branch'].type['I_max_th'],
-                        'R': branch['branch'].type['R'],
-                        'L': branch['branch'].type['L'],
-                        'C': branch['branch'].type['C'],
-                        'node1': '_'.join([str(branch['adj_nodes'][0].__class__.__name__), 'MV', str(mv_grid_id),
-                                           str(branch['adj_nodes'][0].id_db)]),
-                        'node2': '_'.join([str(branch['adj_nodes'][1].__class__.__name__), 'MV', str(mv_grid_id),
-                                           str(branch['adj_nodes'][1].id_db)]),
-                        'run_id': run_id,
-                    }
-
-        if lv_info:
-            for LA in mv_district.lv_load_areas():
-                for lv_district in LA.lv_grid_districts():
-                    if not lv_district.lv_grid.grid_district.lv_load_area.is_aggregated:
-
-                        # ding0_grid.grid_district._lv_load_areas._lv_grid_districts    _.lv_grid
-                        # LV-grid
-                        # ToDo: geom <- Polygon
-                        lvgrid_idx += 1
-                        lv_grid_dict[lvgrid_idx] = {
-                            'LV_grid_id': lv_district.lv_grid.id_db,
-                            'id_db': '_'.join(
-                                [str(lv_district.lv_grid.__class__.__name__), 'LV', str(lv_district.lv_grid.id_db),
-                                 str(lv_district.lv_grid.id_db)]),
-                            'geom': wkt_dumps(lv_district.geo_data),
-                            'population': lv_district.population,
-                            'voltage_nom': lv_district.lv_grid.v_level / 1e3,
-                            'run_id': run_id
-                        }
-
-                        lv_grid_id = lv_district.lv_grid.id_db
-                        lv_grid_id_db = '_'.join(
-                            [str(lv_district.lv_grid.__class__.__name__), 'LV', str(lv_district.lv_grid.id_db),
-                             str(lv_district.lv_grid.id_db)])
-
-                        # geom = from_shape(Point(lv_district.lv_grid.station().geo_data), srid=srid)
-                        # geom = wkt_dumps(lv_district.geo_data)# lv_grid.station() #ding0_lv_grid.grid_district.geo_data
-                        for node in lv_district.lv_grid.graph_nodes_sorted():
-                            # geom = wkt_dumps(node.geo_data)
-
-                            # LVGenerator
-                            if isinstance(node, GeneratorDing0):
-                                if node.subtype == None:
-                                    subtype = 'other'
-                                else:
-                                    subtype = node.subtype
-                                type = node.type
-                                lvgen_idx += 1
-                                lv_gen_dict[lvgen_idx] = {
-                                    'id_db': '_'.join(
-                                        [str(node.__class__.__name__), 'LV', str(lv_grid_id), str(node.id_db)]),
-                                    'LV_grid_id_db': lv_grid_id_db,
-                                    'geom': wkt_dumps(node.geo_data),
-                                    'type': type,
-                                    'subtype': subtype,
-                                    'v_level': node.v_level,
-                                    'nominal_capacity': node.capacity,
-                                    'run_id': run_id,
-                                }
-
-                            # LVcd
-                            elif isinstance(node, LVCableDistributorDing0):
-                                lvcd_idx += 1
-                                lv_cd_dict[lvcd_idx] = {
-                                    'id_db': '_'.join(
-                                        [str(node.__class__.__name__), 'LV', str(lv_grid_id), str(node.id_db)]),
-                                    'LV_grid_id_db': lv_grid_id_db,
-                                    'geom': None,
-                                    # wkt_dumps(lv_district.geo_data),#wkt_dumps(node.geo_data), Todo: why no geo_data?
-                                    'run_id': run_id,
-                                }
-
-                            # LVload
-                            elif isinstance(node, LVLoadDing0):
-                                consumption_dict = {}
-                                for k in ['residential', 'retail', 'agricultural', 'industrial']:
-                                    if k in node.consumption.keys():
-                                        consumption_dict[k] = node.consumption[k]
-                                    else:
-                                        consumption_dict[k] = None
-                                lvloads_idx += 1
-                                lv_loads_dict[lvloads_idx] = {
-                                    'id_db': '_'.join(
-                                        [str(node.__class__.__name__), 'LV', str(lv_grid_id), str(node.id_db)]),
-                                    'LV_grid_id_db': lv_grid_id_db,
-                                    'geom': None,#wkt_dumps(lv_district.geo_data),#wkt_dumps(node.geo_data), Todo: why no geo_data?
-                                    # 'consumption': json.dumps(node.consumption),
-                                    'consumption_residential': consumption_dict['residential'],
-                                    'consumption_retail': consumption_dict['retail'],
-                                    'consumption_agricultural': consumption_dict['agricultural'],
-                                    'consumption_industrial': consumption_dict['industrial'],
-                                    'run_id': run_id,
-                                }
-                                del consumption_dict
-
-                            else:
-                                type = 'Unknown'
-
-                        # LVedges
-                        for branch in lv_district.lv_grid.graph_edges():
-    #                        geom = from_shape(
-    #                            LineString([branch['adj_nodes'][0].geo_data, branch['adj_nodes'][1].geo_data]), srid=srid)
-                            if not any([isinstance(branch['adj_nodes'][0], LVLoadAreaCentreDing0),
-                                        isinstance(branch['adj_nodes'][1], LVLoadAreaCentreDing0)]):
-                                lines_idx += 1
-                                lines_dict[lines_idx] = {
-                                    'edge_name': branch['branch'].id_db,
-                                    'grid_id_db': lv_grid_id_db,
-                                    'type_name': branch['branch'].type.to_frame().columns[0],
-                                    'type_kind': branch['branch'].kind,
-                                    'length': branch['branch'].length / 1e3,  # length in km
-                                    'U_n': branch['branch'].type['U_n'] / 1e3,  # U_n in kV
-                                    'I_max_th': branch['branch'].type['I_max_th'],
-                                    'R': branch['branch'].type['R'],
-                                    'L': branch['branch'].type['L'],
-                                    'C': branch['branch'].type['C'],
-                                    'node1': '_'.join(
-                                        [str(branch['adj_nodes'][0].__class__.__name__), 'LV', str(lv_grid_id),
-                                         str(branch['adj_nodes'][0].id_db)])
-                                    if not isinstance(branch['adj_nodes'][0], LVStationDing0) else '_'.join(
-                                        [str(branch['adj_nodes'][0].__class__.__name__), 'MV', str(mv_grid_id),
-                                         str(branch['adj_nodes'][0].id_db)]),
-                                    'node2': '_'.join(
-                                        [str(branch['adj_nodes'][1].__class__.__name__), 'LV', str(lv_grid_id),
-                                         str(branch['adj_nodes'][1].id_db)])
-                                    if not isinstance(branch['adj_nodes'][1], LVStationDing0) else '_'.join(
-                                        [str(branch['adj_nodes'][1].__class__.__name__), 'MV', str(mv_grid_id),
-                                         str(branch['adj_nodes'][1].id_db)]),
-                                    'run_id': run_id,
-                                }
-
-    lv_grid       = pd.DataFrame.from_dict(lv_grid_dict, orient='index')
-    lv_gen        = pd.DataFrame.from_dict(lv_gen_dict, orient='index')
-    lv_cd         = pd.DataFrame.from_dict(lv_cd_dict, orient='index')
-    mvlv_stations = pd.DataFrame.from_dict(mvlv_stations_dict, orient='index')
-    mvlv_trafos   = pd.DataFrame.from_dict(mvlv_trafos_dict, orient='index')
-    lv_loads      = pd.DataFrame.from_dict(lv_loads_dict, orient='index')
-    mv_grid       = pd.DataFrame.from_dict(mv_grid_dict, orient='index')
-    mv_gen        = pd.DataFrame.from_dict(mv_gen_dict, orient='index')
-    # mv_cb         = pd.DataFrame.from_dict(mvcb_dict, orient='index')
-    mv_cd         = pd.DataFrame.from_dict(mv_cd_dict, orient='index')
-    hvmv_stations = pd.DataFrame.from_dict(hvmv_stations_dict, orient='index')
-    # mv_areacenter= pd.DataFrame.from_dict(areacenter_dict, orient='index')
-    hvmv_trafos   = pd.DataFrame.from_dict(hvmv_trafos_dict, orient='index')
-    mv_loads      = pd.DataFrame.from_dict(mv_loads_dict, orient='index')
-    lines         = pd.DataFrame.from_dict(lines_dict, orient='index')
-    mvlv_mapping  = pd.DataFrame.from_dict(mvlv_mapping_dict, orient='index')
-
-    lines = lines[sorted(lines.columns.tolist())]
-
-    return run_id, lv_grid, lv_gen, lv_cd, mvlv_stations, mvlv_trafos, lv_loads, mv_grid, mv_gen, mv_cd, \
-           hvmv_stations, hvmv_trafos, mv_loads, lines, mvlv_mapping  # mv_areacenter,
-
-
-#######################################################
-
-def export_data_tocsv(path, run_id, lv_grid, lv_gen, lv_cd, lv_stations, mvlv_trafos, lv_loads, mv_grid, mv_gen, mv_cb,
-                      mv_cd, mv_stations, hvmv_trafos, mv_loads, lines, mapping):
-    # Exports data to csv
-    def export_network_tocsv(path, table, tablename):
-        return table.to_csv(''.join([path, '/', run_id, '/', tablename, '.csv']), ';')
-
-    export_network_tocsv(path, lv_grid, 'lv_grid')
-    export_network_tocsv(path, lv_gen, 'lv_generator')
-    export_network_tocsv(path, lv_cd, 'lv_branchtee')
-    export_network_tocsv(path, lv_stations, 'lvmv_station')
-    export_network_tocsv(path, mvlv_trafos, 'lv_transformer')
-    export_network_tocsv(path, lv_loads, 'lv_load')
-    export_network_tocsv(path, mv_grid, 'mv_grid')
-    export_network_tocsv(path, mv_gen, 'mv_generator')
-    export_network_tocsv(path, mv_cd, 'mv_branchtee')
-    export_network_tocsv(path, mv_stations, 'mvhv_station')
-    export_network_tocsv(path, hvmv_trafos, 'mv_transformer')
-    export_network_tocsv(path, mv_cb, 'mv_circuitbreaker')
-    export_network_tocsv(path, mv_loads, 'mv_load')
-    export_network_tocsv(path, lines, 'line')
-    export_network_tocsv(path, mapping, 'mvlv_mapping')
-    # export_network_tocsv(path, areacenter, 'areacenter')
-
-
-########################################################
-
-from sqlalchemy import create_engine
-from egoio.db_tables import model_draft as md
-
-
-def export_network_to_oedb(session, table, tabletype, srid):
-    dataset = []
-    engine = create_engine("sqlite:///myexample.db")
-    print("Exporting table type : {}".format(tabletype))
-    if tabletype == 'lines':
-        table.apply(lambda row:
-                    session.add(md.EgoGridDing0Line(
-                        run_id=row['run_id'],
-                        edge_name=row['edge_name'],
-                        grid_id_db=row['grid_id_db'],
-                        node1=row['node1'],
-                        node2=row['node2'],
-                        type_kind=row['type_kind'],
-                        type_name=row['type_name'],
-                        length=row['length'],
-                        U_n=row['U_n'],
-                        C=row['C'],
-                        L=row['L'],
-                        R=row['R'],
-                        I_max_th=row['I_max_th'],
-                    ))
-                    , axis=1)
-
-    elif tabletype == 'lv_cd':
-        table.apply(lambda row:
-                    session.add(md.EgoGridDing0LvBranchtee(
-                        run_id=row['run_id'],
-                        id_db=row['id_db'],
-                        lv_grid_id_db=row['LV_grid_id_db'],
-                        geom="SRID={};{}".format(srid, row['geom']) if row['geom'] else None,
-                    ))
-                    , axis=1)
-
-    elif tabletype == 'lv_gen':
-        table.apply(lambda row:
-                    session.add(md.EgoGridDing0LvGenerator(
-                        run_id=row['run_id'],
-                        id_db=row['id_db'],
-                        lv_grid_id_db=str(row['LV_grid_id_db']),
-                        geom="SRID={};{}".format(srid, row['geom']) if row['geom'] else None,
-                        type=row['type'],
-                        subtype=row['subtype'],
-                        v_level=row['v_level'],
-                        nominal_capacity=row['nominal_capacity'],
-                    ))
-                    , axis=1)
-
-    elif tabletype == 'lv_loads':
-        table.apply(lambda row:
-                    session.add(md.EgoGridDing0LvLoad(
-                        run_id=row['run_id'],
-                        id_db=row['id_db'],
-                        lv_grid_id_db=row['LV_grid_id_db'],
-                        geom="SRID={};{}".format(srid, row['geom']) if row['geom'] else None,
-                        consumption_residential=row['consumption_residential'],
-                        consumption_retail=row['consumption_retail'],
-                        consumption_agricultural=row['consumption_agricultural'],
-                        consumption_industrial=row['consumption_industrial'],
-                    ))
-                    , axis=1)
-
-    elif tabletype == 'lv_grid':
-        table.apply(lambda row:
-                    session.add(md.EgoGridDing0LvGrid(
-                        run_id=row['run_id'],
-                        id_db=row['id_db'],
-                        lv_grid_id=row['LV_grid_id'],
-                        geom="SRID={};{}".format(srid, row['geom']) if row['geom'] else None,
-                        population=row['population'],
-                        voltage_nom=row['voltage_nom'],
-                    ))
-                    , axis=1)
-
-    elif tabletype == 'mvlv_stations':
-        table.apply(lambda row:
-                    session.add(md.EgoGridDing0MvlvStation(
-                        run_id=row['run_id'],
-                        id_db=row['id_db'],
-                        lv_grid_id_db=row['LV_grid_id_db'],
-                        geom="SRID={};{}".format(srid, row['geom']) if row['geom'] else None,
-                    ))
-                    , axis=1)
-
-    elif tabletype == 'mvlv_trafos':
-        table.apply(lambda row:
-                    session.add(md.EgoGridDing0MvlvTransformer(
-                        run_id=row['run_id'],
-                        id_db=row['id_db'],
-                        lv_grid_id_db=row['LV_grid_id_db'],
-                        geom="SRID={};{}".format(srid, row['geom']) if row['geom'] else None,
-                        voltage_op=row['voltage_op'],
-                        S_nom=row['S_nom'],
-                        X=row['X'],
-                        R=row['R'],
-                    ))
-                    , axis=1)
-
-    elif tabletype == 'mvlv_mapping':
-        table.apply(lambda row:
-                    session.add(md.EgoGridDing0MvlvMapping(
-                        run_id=row['run_id'],
-                        lv_grid_id=row['LV_grid_id'],
-                        lv_grid_id_db=row['LV_grid_id_db'],
-                        mv_grid_id=row['MV_grid_id'],
-                        mv_grid_id_db=row['MV_grid_id_db'],
-                    ))
-                    , axis=1)
-
-    elif tabletype == 'mv_cd':
-        table.apply(lambda row:
-                    session.add(md.EgoGridDing0MvBranchtee(
-                        run_id=row['run_id'],
-                        id_db=row['id_db'],
-                        mv_grid_id_db=row['MV_grid_id_db'],
-                        geom="SRID={};{}".format(srid, row['geom']) if row['geom'] else None,
-                    ))
-                    , axis=1)
-
-    elif tabletype == 'mv_gen':
-        table.apply(lambda row:
-                    session.add(md.EgoGridDing0MvGenerator(
-                        run_id=row['run_id'],
-                        id_db=row['id_db'],
-                        mv_grid_id_db=row['MV_grid_id_db'],
-                        geom="SRID={};{}".format(srid, row['geom']) if row['geom'] else None,
-                        type=row['type'],
-                        subtype=row['subtype'],
-                        v_level=row['v_level'],
-                        nominal_capacity=row['nominal_capacity'],
-                        is_aggregated=row['is_aggregated'],
-                    ))
-                    , axis=1)
-
-    elif tabletype == 'mv_loads':
-        table.apply(lambda row:
-                    session.add(md.EgoGridDing0MvLoad(
-                        run_id=row['run_id'],
-                        id_db=row['id_db'],
-                        mv_grid_id_db=row['MV_grid_id_db'],
-                        geom="SRID={};{}".format(srid, row['geom']) if row['geom'] else None,
-                        is_aggregated=row['is_aggregated'],
-                        consumption_residential=row['consumption_residential'],
-                        consumption_retail=row['consumption_retail'],
-                        consumption_agricultural=row['consumption_agricultural'],
-                        consumption_industrial=row['consumption_industrial'],
-                    ))
-                    , axis=1)
-
-    elif tabletype == 'mv_grid':
-        table.apply(lambda row:
-                    session.add(md.EgoGridDing0MvGrid(
-                        run_id=row['run_id'],
-                        id_db=row['id_db'],
-                        mv_grid_id=row['MV_grid_id'],
-                        geom="SRID={};{}".format(srid, row['geom']) if row['geom'] else None,
-                        population=row['population'],
-                        voltage_nom=row['voltage_nom'],
-                    ))
-                    , axis=1)
-
-    elif tabletype == 'hvmv_stations':
-        table.apply(lambda row:
-                    session.add(md.EgoGridDing0HvmvStation(
-                        run_id=row['run_id'],
-                        id_db=row['id_db'],
-                        mv_grid_id_db=row['MV_grid_id_db'],
-                        geom="SRID={};{}".format(srid, row['geom']) if row['geom'] else None,
-                    ))
-                    , axis=1)
-
-    elif tabletype == 'hvmv_trafos':
-        table.apply(lambda row:
-                    session.add(md.EgoGridDing0HvmvTransformer(
-                        run_id=row['run_id'],
-                        id_db=row['id_db'],
-                        mv_grid_id_db=row['MV_grid_id_db'],
-                        geom="SRID={};{}".format(srid, row['geom']) if row['geom'] else None,
-                        voltage_op=row['voltage_op'],
-                        S_nom=row['S_nom'],
-                        X=row['X'],
-                        R=row['R'],
-                    ))
-                    , axis=1)
-        # if not engine.dialect.has_table(engine, 'ego_grid_mv_transformer'):
-        #     print('helloworld')
-
-    session.commit()
-
-
-def export_data_to_oedb(session, srid, lv_grid, lv_gen, lv_cd, mvlv_stations, mvlv_trafos, lv_loads, mv_grid, mv_gen,
-                        mv_cd, hvmv_stations, hvmv_trafos, mv_loads, lines, mvlv_mapping):
-    # only for testing
-    # engine = create_engine('sqlite:///:memory:')
-    export_network_to_oedb(session, lv_grid, 'lv_grid', srid)
-    export_network_to_oedb(session, lv_gen, 'lv_gen', srid)
-    export_network_to_oedb(session, lv_cd, 'lv_cd', srid)
-    export_network_to_oedb(session, mvlv_stations, 'mvlv_stations', srid)
-    export_network_to_oedb(session, mvlv_trafos, 'mvlv_trafos', srid)
-    export_network_to_oedb(session, lv_loads, 'lv_loads', srid)
-    export_network_to_oedb(session, mv_grid, 'mv_grid', srid)
-    export_network_to_oedb(session, mv_gen, 'mv_gen', srid)
-    export_network_to_oedb(session, mv_cd, 'mv_cd', srid)
-    export_network_to_oedb(session, hvmv_stations, 'hvmv_stations', srid)
-    export_network_to_oedb(session, hvmv_trafos, 'hvmv_trafos', srid)
-    export_network_to_oedb(session, mv_loads, 'mv_loads', srid)
-    export_network_to_oedb(session, lines, 'lines', srid)
-    export_network_to_oedb(session, mvlv_mapping, 'mvlv_mapping', srid)
-
-
-def create_ding0_db_tables(engine):
-    tables = [md.EgoGridDing0Line,
-              md.EgoGridDing0LvBranchtee,
-              md.EgoGridDing0LvGenerator,
-              md.EgoGridDing0LvLoad,
-              md.EgoGridDing0LvGrid,
-              md.EgoGridDing0MvlvStation,
-              md.EgoGridDing0MvlvTransformer,
-              md.EgoGridDing0MvlvMapping,
-              md.EgoGridDing0MvBranchtee,
-              md.EgoGridDing0MvGenerator,
-              md.EgoGridDing0MvLoad,
-              md.EgoGridDing0MvGrid,
-              md.EgoGridDing0HvmvStation,
-              md.EgoGridDing0HvmvTransformer]
-
-    for tab in tables:
-        tab().__table__.create(bind=engine, checkfirst=True)
-
-
-def drop_ding0_db_tables(engine):
-    tables = [md.EgoGridDing0Line,
-              md.EgoGridDing0LvBranchtee,
-              md.EgoGridDing0LvGenerator,
-              md.EgoGridDing0LvLoad,
-              md.EgoGridDing0LvGrid,
-              md.EgoGridDing0MvlvStation,
-              md.EgoGridDing0MvlvTransformer,
-              md.EgoGridDing0MvlvMapping,
-              md.EgoGridDing0MvBranchtee,
-              md.EgoGridDing0MvGenerator,
-              md.EgoGridDing0MvLoad,
-              md.EgoGridDing0MvGrid,
-              md.EgoGridDing0HvmvStation,
-              md.EgoGridDing0HvmvTransformer]
-
-    print("Please confirm that you would like to drop the following tables:")
-    for n, tab in enumerate(tables):
-        print("{: 3d}. {}".format(n, tab))
-
-    print("Please confirm with either of the choices below:\n" + \
-          "- yes\n" +\
-          "- no\n" +\
-          "- the indexes to drop in the format 0, 2, 3, 5")
-    confirmation = input("Please type the choice completely as there is no default choice.")
-    if re.fullmatch('[Yy]es', confirmation):
-        for tab in tables:
-            tab().__table__.drop(bind=engine, checkfirst=True)
-    elif re.fullmatch('[Nn]o', confirmation):
-        print("Cancelled dropping of tables")
-    else:
-        try:
-            indlist = confirmation.split(',')
-            indlist = list(map(int, indlist))
-            print("Please confirm deletion of the following tables:")
-            tablist = np.array(tables)[indlist].tolist()
-            for n, tab in enumerate(tablist):
-                print("{: 3d}. {}".format(n, tab))
-            con2 = input("Please confirm with either of the choices below:\n" + \
-                         "- yes\n" + \
-                         "- no")
-            if re.fullmatch('[Yy]es', con2):
-                for tab in tablist:
-                    tab().__table__.drop(bind=engine, checkfirst=True)
-            elif re.fullmatch('[Nn]o', con2):
-                print("Cancelled dropping of tables")
-            else:
-                print("The input is unclear, no action taken")
-        except ValueError:
-            print("Confirmation unclear, no action taken")
-
-
-########################################################
->>>>>>> ee9e326e
 if __name__ == "__main__":
     # nw = init_mv_grid(mv_grid_districts=[3544, 3545])
     # init_mv_grid(mv_grid_districts=list(range(1, 4500, 200)),filename='ding0_tests_grids_1_4500_200.pkl')
