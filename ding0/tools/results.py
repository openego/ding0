"""This file is part of DINGO, the DIstribution Network GeneratOr.
DINGO is a tool to generate synthetic medium and low voltage power
distribution grids based on open data.

It is developed in the project open_eGo: https://openegoproject.wordpress.com

DING0 lives at github: https://github.com/openego/ding0/
The documentation is available on RTD: http://ding0.readthedocs.io"""

__copyright__  = "Reiner Lemoine Institut gGmbH"
__license__    = "GNU Affero General Public License Version 3 (AGPL-3.0)"
__url__        = "https://github.com/openego/ding0/blob/master/LICENSE"
__author__     = "nesnoj, gplssm"


import pickle
import os
import numpy as np
import pandas as pd
import time
from datetime import datetime
import os

from ding0.tools import config as cfg_ding0
from matplotlib import pyplot as plt
import seaborn as sns

# import DB interface from oemof
from ding0.tools import db
from ding0.core import NetworkDing0
from ding0.core import GeneratorDing0
<<<<<<< HEAD
from ding0.core import MVCableDistributorDing0
from ding0.core import LVStationDing0, MVStationDing0
from ding0.core import CircuitBreakerDing0
from ding0.core.network.loads import LVLoadDing0, MVLoadDing0
=======
from ding0.core import LVCableDistributorDing0, MVCableDistributorDing0
from ding0.core import MVStationDing0, LVStationDing0
from ding0.core import CircuitBreakerDing0
from ding0.core.network.loads import LVLoadDing0
from ding0.core import LVLoadAreaCentreDing0
>>>>>>> 25611ac8

from shapely.ops import transform
import pyproj
from functools import partial

from geoalchemy2.shape import from_shape
from shapely.wkt import loads as wkt_loads
from shapely.geometry import Point, MultiPoint, MultiLineString, LineString
from shapely.geometry import shape, mapping


import multiprocessing as mp

from math import floor, ceil

from ding0.flexopt.check_tech_constraints import check_load, check_voltage, \
    get_critical_line_loading, get_critical_voltage_at_nodes
from ding0.tools import config as cfg_ding0

import networkx as nx

#############################################
plt.close('all')
cfg_ding0.load_config('config_db_tables.cfg')
cfg_ding0.load_config('config_calc.cfg')
cfg_ding0.load_config('config_files.cfg')
cfg_ding0.load_config('config_misc.cfg')

def lv_grid_generators_bus_bar(nd):
    """
    Calculate statistics about generators at bus bar in LV grids

    Parameters
    ----------
    nd : ding0.NetworkDing0
        Network container object

    Returns
    -------
    lv_stats : dict
        Dict with keys of LV grid repr() on first level. Each of the grids has
        a set of statistical information about its topology
    """

    lv_stats = {}

    for la in nd._mv_grid_districts[0].lv_load_areas():
        for lvgd in la.lv_grid_districts():

            station_neighbors = list(lvgd.lv_grid._graph[
                                         lvgd.lv_grid._station].keys())

            # check if nodes of a statio are members of list generators
            station_generators = [x for x in station_neighbors
                                  if x in lvgd.lv_grid.generators()]

            lv_stats[repr(lvgd.lv_grid._station)] = station_generators


    return lv_stats

#here original position of function mvgdstats

def save_nd_to_pickle(nd, path='', filename=None):
    """
    Use pickle to save the whole nd-object to disc

    Parameters
    ----------
    nd : NetworkDing0
        Ding0 grid container object
    path : str
        Absolute or relative path where pickle should be saved. Default is ''
        which means pickle is save to PWD
    """

    abs_path = os.path.abspath(path)


def save_nd_to_pickle(nd, path='', filename=None):
    """
    Use pickle to save the whole nd-object to disc
    Parameters
    ----------
    nd : NetworkDing0
        Ding0 grid container object
    path : str
        Absolute or relative path where pickle should be saved. Default is ''
        which means pickle is save to PWD
    """

    abs_path = os.path.abspath(path)

    if len(nd._mv_grid_districts) > 1:
        name_extension = '_{number}-{number2}'.format(
            number=nd._mv_grid_districts[0].id_db,
            number2=nd._mv_grid_districts[-1].id_db)
    else:
        name_extension = '_{number}'.format(number=nd._mv_grid_districts[0].id_db)

    if filename is None:
        filename = "ding0_grids_{ext}.pkl".format(
            ext=name_extension)

    # delete attributes of `nd` in order to make pickling work
    # del nd._config
    del nd._orm

    pickle.dump(nd, open(os.path.join(abs_path, filename),"wb"))


def load_nd_from_pickle(filename=None, path=''):
    """
    Use pickle to save the whole nd-object to disc

    Parameters
    ----------
    filename : str
        Filename of nd pickle
    path : str
        Absolute or relative path where pickle should be saved. Default is ''
        which means pickle is save to PWD

    Returns
    -------
    nd : NetworkDing0
        Ding0 grid container object
    """

    abs_path = os.path.abspath(path)

    if filename is None:
        raise NotImplementedError

    return pickle.load(open(os.path.join(abs_path, filename),"rb"))


def plot_cable_length(stats, plotpath):
    """
    Cable length per MV grid district
    """

    # cable and line kilometer distribution
    f, axarr = plt.subplots(2, sharex=True)
    stats.hist(column=['km_cable'], bins=5, alpha=0.5, ax=axarr[0])
    stats.hist(column=['km_line'], bins=5, alpha=0.5, ax=axarr[1])

    plt.savefig(os.path.join(plotpath,
                             'Histogram_cable_line_length.pdf'))

def plot_generation_over_load(stats, plotpath):
    """

    :param stats:
    :param plotpath:
    :return:
    """

    # Generation capacity vs. peak load
    sns.set_context("paper", font_scale=1.1)
    sns.set_style("ticks")

    # reformat to MW
    stats[['generation_capacity', 'peak_load']] = stats[['generation_capacity',
                                                         'peak_load']] / 1e3

    sns.lmplot('generation_capacity', 'peak_load',
               data=stats,
               fit_reg=False,
               hue='v_nom',
               # hue='Voltage level',
               scatter_kws={"marker": "D",
                            "s": 100},
               aspect=2)
    plt.title('Peak load vs. generation capcity')
    plt.xlabel('Generation capacity in MW')
    plt.ylabel('Peak load in MW')

    plt.savefig(os.path.join(plotpath,
                             'Scatter_generation_load.pdf'))


def plot_km_cable_vs_line(stats, plotpath):
    """

    :param stats:
    :param plotpath:
    :return:
    """

    # Cable vs. line kilometer scatter
    sns.lmplot('km_cable', 'km_line',
               data=stats,
               fit_reg=False,
               hue='v_nom',
               # hue='Voltage level',
               scatter_kws={"marker": "D",
                            "s": 100},
               aspect=2)
    plt.title('Kilometer of cable/line')
    plt.xlabel('Km of cables')
    plt.ylabel('Km of overhead lines')

    plt.savefig(os.path.join(plotpath,
                             'Scatter_cables_lines.pdf'))


def concat_nd_pickles(self, mv_grid_districts):
    """
    Read multiple pickles, join nd objects and save to file

    Parameters
    ----------
    mv_grid_districts : list
        Ints describing MV grid districts
    """

    pickle_name = cfg_ding0.get('output', 'nd_pickle')
    # self.nd = self.read_pickles_from_files(pickle_name)


    # TODO: instead of passing a list of mvgd's, pass list of filenames plus optionally a basth_path
    for mvgd in mv_grid_districts[1:]:

        filename = os.path.join(
            self.base_path,
            'results', pickle_name.format(mvgd))
        if os.path.isfile(filename):
            mvgd_pickle = pickle.load(open(filename, 'rb'))
            if mvgd_pickle._mv_grid_districts:
                mvgd.add_mv_grid_district(mvgd_pickle._mv_grid_districts[0])

    # save to concatenated pickle
    pickle.dump(mvgd,
                open(os.path.join(
                    self.base_path,
                    'results',
                    "ding0_grids_{0}-{1}.pkl".format(
                        mv_grid_districts[0],
                        mv_grid_districts[-1])),
                    "wb"))

    # save stats (edges and nodes data) to csv
    nodes, edges = mvgd.to_dataframe()
    nodes.to_csv(os.path.join(
        self.base_path,
        'results', 'mvgd_nodes_stats_{0}-{1}.csv'.format(
            mv_grid_districts[0], mv_grid_districts[-1])),
        index=False)
    edges.to_csv(os.path.join(
        self.base_path,
        'results', 'mvgd_edges_stats_{0}-{1}.csv'.format(
            mv_grid_districts[0], mv_grid_districts[-1])),
        index=False)

####################################################
def calculate_lvgd_stats(nw):
    """
    LV Statistics for an arbitrary network

    Parameters
    ----------
    nw: :any:`list` of NetworkDing0
        The MV grid(s) to be studied

    Returns
    -------
    lvgd_stats : pandas.DataFrame
        Dataframe containing several statistical numbers about the LVGD
    """
    ##############################
    #  ETRS (equidistant) to WGS84 (conformal) projection
    proj = partial(
        pyproj.transform,
        # pyproj.Proj(init='epsg:3035'),  # source coordinate system
        #  pyproj.Proj(init='epsg:4326'))  # destination coordinate system
        pyproj.Proj(init='epsg:4326'), # source coordinate system
        pyproj.Proj(init='epsg:3035'))  # destination coordinate system
    ##############################
    #close circuit breakers
    nw.control_circuit_breakers(mode='close')
    ##############################
    lv_dist_idx = 0
    lv_dist_dict = {}
    lv_gen_idx = 0
    lv_gen_dict = {}
    lv_load_idx = 0
    lv_load_dict = {}
    branch_idx = 0
    branches_dict = {}
    trafos_idx = 0
    trafos_dict = {}
    for mv_district in nw.mv_grid_districts():
        for LA in mv_district.lv_load_areas():
            for lv_district in LA.lv_grid_districts():
                lv_dist_idx += 1
                branches_from_station = len(lv_district.lv_grid.graph_branches_from_node(lv_district.lv_grid.station()))
                lv_dist_dict[lv_dist_idx] = {
                    'MV_grid_id': mv_district.mv_grid.id_db,
                    'LV_grid_id': lv_district.lv_grid.id_db,
                    'Load Area ID': LA.id_db,
                    'Population': lv_district.population,
                    'Peak Load Residential':lv_district.peak_load_residential,
                    'Peak Load Retail':lv_district.peak_load_retail,
                    'Peak Load Industrial':lv_district.peak_load_industrial,
                    'Peak Load Agricultural':lv_district.peak_load_agricultural,
                    'N° of Sector Residential': lv_district.sector_count_residential,
                    'N° of Sector Retail': lv_district.sector_count_retail,
                    'N° of Sector Industrial': lv_district.sector_count_industrial,
                    'N° of Sector Agricultural': lv_district.sector_count_agricultural,
                    'Accum. Consumption Residential': lv_district.sector_consumption_residential,
                    'Accum. Consumption Retail': lv_district.sector_consumption_retail,
                    'Accum. Consumption Industrial': lv_district.sector_consumption_industrial,
                    'Accum. Consumption Agricultural': lv_district.sector_consumption_agricultural,
                    'N° of branches from LV Station': branches_from_station,
                    'Load Area is Aggregated': LA.is_aggregated,
                    'Load Area is Satellite': LA.is_satellite,
                }
                # generation capacity
                for g in lv_district.lv_grid.generators():
                    lv_gen_idx+=1
                    subtype = g.subtype
                    if subtype == None:
                        subtype = 'other'
                    type = g.type
                    if type == None:
                        type = 'other'
                    lv_gen_dict[lv_gen_idx] = {
                        'LV_grid_id': lv_district.lv_grid.id_db,
                        'v_level':g.v_level,
                        'subtype':type+'/'+subtype,
                        'GenCap':g.capacity,
                    }
                #nodes bzw. LV loads
                for node in lv_district.lv_grid.graph_nodes_sorted():
                    if isinstance(node,LVLoadDing0):
                        lv_load_idx +=1
                        if 'agricultural' in node.consumption:
                            tipo = 'agricultural'
                        elif 'industrial' in node.consumption:
                            tipo = 'ind_ret'
                        elif 'residential' in node.consumption:
                            tipo = 'residential'
                        else:
                            tipo = 'none'
                        lv_load_dict[lv_load_idx] = {
                            'LV_grid_id': lv_district.lv_grid.id_db,
                            'load_type': tipo,
                        }
                #branches
                for branch in lv_district.lv_grid.graph_edges():
                    branch_idx+=1
                    branches_dict[branch_idx] = {
                        'LV_grid_id':lv_district.lv_grid.id_db,
                        'length': branch['branch'].length / 1e3,
                        'type_name': branch['branch'].type.to_frame().columns[0],
                        'type_kind': branch['branch'].kind,
                    }
                #Trafos
                for trafo in lv_district.lv_grid.station().transformers():
                    trafos_idx+=1
                    trafos_dict[trafos_idx] = {
                        'LV_grid_id':lv_district.lv_grid.id_db,
                        's_max_a':trafo.s_max_a,
                    }

                # geographic
                district_geo = transform(proj, lv_district.geo_data)
                lv_dist_dict[lv_dist_idx].update({'Area':district_geo.area})

    lvgd_stats = pd.DataFrame.from_dict(lv_dist_dict, orient='index').set_index('LV_grid_id')
    #generate partial dataframes
    gen_df = pd.DataFrame.from_dict(lv_gen_dict, orient='index')
    load_df = pd.DataFrame.from_dict(lv_load_dict, orient='index')
    branch_df = pd.DataFrame.from_dict(branches_dict, orient='index')
    trafos_df = pd.DataFrame.from_dict(trafos_dict, orient='index')

    #resque desired data
    if not gen_df.empty:
        #generation by voltage level
        lv_generation = gen_df.groupby(['LV_grid_id', 'v_level'])['GenCap'].sum().to_frame().unstack(level=-1)
        lv_generation.columns = ['Gen. Cap. v_level ' + str(_[1]) if isinstance(_, tuple) else str(_) for _ in lv_generation.columns]
        lvgd_stats = pd.concat([lvgd_stats, lv_generation], axis=1)
        #generation by type/subtype
        lv_generation = gen_df.groupby(['LV_grid_id','subtype'])['GenCap'].sum().to_frame().unstack(level=-1)
        lv_generation.columns = ['Gen. Cap. type ' + str(_[1]) if isinstance(_, tuple) else str(_) for _ in lv_generation.columns]
        lvgd_stats = pd.concat([lvgd_stats, lv_generation], axis=1)
    if not load_df.empty:
        #number of residential loads
        lv_loads = load_df[load_df['load_type']=='residential'].groupby(['LV_grid_id'])['load_type'].count().to_frame()#.unstack(level=-1)
        lv_loads.columns = ['N° of loads residential']
        lvgd_stats = pd.concat([lvgd_stats, lv_loads], axis=1)
        #number of agricultural loads
        lv_loads = load_df[load_df['load_type']=='agricultural'].groupby(['LV_grid_id'])['load_type'].count().to_frame()#.unstack(level=-1)
        lv_loads.columns = ['N° of loads agricultural']
        lvgd_stats = pd.concat([lvgd_stats, lv_loads], axis=1)
        #number of mixed industrial / retail loads
        lv_loads = load_df[load_df['load_type']=='ind_ret'].groupby(['LV_grid_id'])['load_type'].count().to_frame()#.unstack(level=-1)
        lv_loads.columns = ['N° of loads mixed industrial/retail']
        lvgd_stats = pd.concat([lvgd_stats, lv_loads], axis=1)

    if not branch_df.empty:
        #branches by type name
        lv_branches = branch_df.groupby(['LV_grid_id','type_name'])['length'].sum().to_frame().unstack(level=-1)
        lv_branches.columns = ['Length Type ' + _[1] if isinstance(_, tuple) else _ for _ in lv_branches.columns]
        lvgd_stats = pd.concat([lvgd_stats, lv_branches], axis=1)
        #branches by kind
        lv_branches = branch_df[branch_df['type_kind']=='line'].groupby(['LV_grid_id'])['length'].sum().to_frame()
        lv_branches.columns = ['Length of overhead lines']
        lvgd_stats = pd.concat([lvgd_stats, lv_branches], axis=1)
        lv_branches = branch_df[branch_df['type_kind']=='cable'].groupby(['LV_grid_id'])['length'].sum().to_frame()
        lv_branches.columns = ['Length of underground cables']
        lvgd_stats = pd.concat([lvgd_stats, lv_branches], axis=1)
        #N°of branches
        lv_branches = branch_df.groupby(['LV_grid_id','type_name'])['length'].count().to_frame().unstack(level=-1)
        lv_branches.columns = ['N° of branches Type ' + _[1] if isinstance(_, tuple) else _ for _ in lv_branches.columns]
        lvgd_stats = pd.concat([lvgd_stats, lv_branches], axis=1)
        lv_branches = branch_df[branch_df['type_kind']=='line'].groupby(['LV_grid_id'])['length'].count().to_frame()
        lv_branches.columns = ['N° of branches overhead lines']
        lvgd_stats = pd.concat([lvgd_stats, lv_branches], axis=1)
        lv_branches = branch_df[branch_df['type_kind']=='cable'].groupby(['LV_grid_id'])['length'].count().to_frame()
        lv_branches.columns = ['N° of branches underground cables']
        lvgd_stats = pd.concat([lvgd_stats, lv_branches], axis=1)
    if not trafos_df.empty:
        #N of trafos
        lv_trafos = trafos_df.groupby(['LV_grid_id'])['s_max_a'].count().to_frame()
        lv_trafos.columns = ['N° of MV/LV Trafos']
        lvgd_stats = pd.concat([lvgd_stats, lv_trafos], axis=1)
        #Capacity of trafos
        lv_trafos = trafos_df.groupby(['LV_grid_id'])['s_max_a'].sum().to_frame()
        lv_trafos.columns = ['Accumulated s_max_a in MVLV trafos']
        lvgd_stats = pd.concat([lvgd_stats, lv_trafos], axis=1)

    lvgd_stats = lvgd_stats.fillna(0)
    lvgd_stats = lvgd_stats[sorted(lvgd_stats.columns.tolist())]
    return lvgd_stats

####################################################
def calculate_mvgd_stats(nw):
    """
    MV Statistics for an arbitrary network

    Parameters
    ----------
    nw: :any:`list` of NetworkDing0
        The MV grid(s) to be studied

    Returns
    -------
    mvgd_stats : pandas.DataFrame
        Dataframe containing several statistical numbers about the MVGD
    """
    ##############################
    #close circuit breakers
    nw.control_circuit_breakers(mode='close')
    ##############################
    # Collect info from nw into dataframes
    # define dictionaries for collection
    trafos_dict = {}
    generators_dict = {}
    branches_dict = {}
    ring_dict = {}
    LA_dict = {}
    other_nodes_dict = {}
    lv_branches_dict = {}
    # initiate indexes
    trafos_idx = 0
    gen_idx = 0
    branch_idx = 0
    ring_idx = 0
    LA_idx = 0
    lv_branches_idx = 0

    # loop over MV grid districts
    for district in nw.mv_grid_districts():

        # node of MV station
        root = district.mv_grid.station()

        ###################################
        # get resistance of path to each terminal node
        # and get thermal capacity of first segment of path to each terminal node

        # store properties of terminal nodes in dictionaries
        # properties are e.g. resistance of path, length of path, thermal limit of first segment of path
        mv_resistances  = {}
        mvlv_resistances = {}

        mv_path_lengths = {}
        mvlv_path_lengths = {}

        mv_thermal_limits = {} # I_max of first segment on MV for each MV path
        lv_thermal_limits = {} # I_max of first segment on LV for each LV path
        mvlv_thermal_limits = {} # I_max of first segment on MV for each MVLV path

        n_branches_LV = 0
        n_stations_LV = 0

        G = district.mv_grid._graph

        for node in G.nodes_iter():
            if isinstance(node, MVStationDing0):
                continue
            mv_resistance = 0
            mv_path_length = 0
            if not isinstance(node, MVCableDistributorDing0) and not isinstance(node, CircuitBreakerDing0):
                if not nx.has_path(G, root, node):
                    continue
                    #print(node, node.lv_load_area.is_aggregated) # only debug
                else:
                    path = nx.shortest_path(G, root, node)
                    for i in range(len(path)-1):
                        mv_resistance += G.edge[path[i]][path[i+1]]['branch'].type['R'] * \
                                              G.edge[path[i]][path[i+1]]['branch'].length
                        mv_path_length += G.edge[path[i]][path[i+1]]['branch'].length

                    mv_resistances[node] = mv_resistance
                    mv_path_lengths[node] = mv_path_length
                    mv_thermal_limit = G.edge[path[0]][path[1]]['branch'].type['I_max_th']
                    mv_thermal_limits[node] = mv_thermal_limit

                    if isinstance(node, LVStationDing0):
                        for lv_LA in district.lv_load_areas():
                            for lv_dist in lv_LA.lv_grid_districts():
                                if lv_dist.lv_grid._station == node:
                                    G_lv = lv_dist.lv_grid._graph
                                    for lv_node in G_lv.nodes():
                                        if isinstance(lv_node, GeneratorDing0) or isinstance(lv_node, LVLoadDing0):
                                            path = nx.shortest_path(G_lv, node, lv_node)
                                            lv_resistance = 0.
                                            lv_path_length = 0.
                                            for i in range(len(path)-1):
                                                lv_resistance += G_lv.edge[path[i]][path[i+1]]['branch'].type['R'] * \
                                                                          G_lv.edge[path[i]][path[i+1]]['branch'].length
                                                lv_path_length += G_lv.edge[path[i]][path[i+1]]['branch'].length
                                            lv_thermal_limit = G_lv.edge[path[0]][path[1]]['branch'].type['I_max_th']

                                            mvlv_resistances[lv_node] = mv_resistance + lv_resistance
                                            mvlv_path_lengths[lv_node] = mv_path_length + lv_path_length     
                                            lv_thermal_limits[lv_node] = lv_thermal_limit
                                            mvlv_thermal_limits[lv_node] = mv_thermal_limit
                                        elif isinstance(lv_node, LVStationDing0):
                                            n_branches_LV += len(G_lv.neighbors(lv_node))
                                            n_stations_LV += 1

        # compute mean values by looping over terminal nodes
        sum_resistances = 0.
        sum_thermal_limits = 0.
        sum_path_lengths = 0.
        n_terminal_nodes_MV = 0
        
        # terminal nodes on MV
        for terminal_node in mv_resistances.keys(): # neglect LVStations here because already part of MVLV paths below
            if not isinstance(terminal_node, LVStationDing0) and not isinstance(terminal_node, MVStationDing0):
                sum_resistances += mv_resistances[terminal_node]
                sum_thermal_limits += mv_thermal_limits[terminal_node]
                sum_path_lengths += mv_path_lengths[terminal_node]
                n_terminal_nodes_MV += 1

        sum_thermal_limits_LV = 0.
        n_terminal_nodes_LV = 0

        # terminal nodes on LV
        for terminal_node in mvlv_resistances.keys():
            sum_resistances += mvlv_resistances[terminal_node]
            sum_thermal_limits += mvlv_thermal_limits[terminal_node]
            sum_thermal_limits_LV += lv_thermal_limits[terminal_node]
            sum_path_lengths += mvlv_path_lengths[terminal_node]
            n_terminal_nodes_LV += 1

        n_terminal_nodes = n_terminal_nodes_MV + n_terminal_nodes_LV

        mean_resistance = sum_resistances / n_terminal_nodes
        mean_thermal_limit = sum_thermal_limits / n_terminal_nodes
        mean_thermal_limit_LV = sum_thermal_limits_LV / n_terminal_nodes_LV
        mean_path_length = sum_path_lengths / n_terminal_nodes
        number_branches_LV = n_branches_LV # / n_stations_LV

        ###################################
        # compute path lengths (written by Miguel)
        max_mv_path = 0
        max_mvlv_path = 0

        # rings
        nodes_in_rings = []
        branches_in_rings = []
        for ring in district.mv_grid.rings_full_data():
            ring_idx+=1

            #generation cap
            ring_gen = 0
            for node in ring[2]:
                nodes_in_rings.append(node)
                if isinstance(node,GeneratorDing0):
                    ring_gen+=node.capacity
            #length
            ring_length = 0
            for branch in ring[1]:
                branches_in_rings.append(branch)
                ring_length+=branch.length/ 1e3

            ring_dict[ring_idx] = {
                'grid_id': district.mv_grid.id_db,
                'ring_length': ring_length,
                'ring_capacity': ring_gen,
                }

        # transformers in main station
        for trafo in district.mv_grid.station().transformers():
            trafos_idx+=1
            trafos_dict[trafos_idx] = {
                'grid_id':district.mv_grid.id_db,
                's_max_a':trafo.s_max_a}

        # Generators and other MV special nodes
        cd_count = 0
        LVs_count = 0
        cb_count =  0
        lv_trafo_count = 0
        lv_trafo_cap = 0

        for node in district.mv_grid._graph.nodes():
            mv_path_length = 0
            mvlv_path_length = 0

            if isinstance(node, GeneratorDing0):
                gen_idx+=1
                isolation = not node in nodes_in_rings
                subtype = node.subtype
                if subtype==None:
                    subtype = 'other'
                generators_dict[gen_idx] = {
                    'grid_id':district.mv_grid.id_db,
                    'type':node.type,
                    'sub_type':node.type+'/'+subtype,
                    'gen_cap':node.capacity,
                    'v_level':node.v_level,
                    'isolation': isolation,
                    }
                mv_path_length = district.mv_grid.graph_path_length(
                                   node_source=root,
                                   node_target=node)

            elif isinstance(node, MVCableDistributorDing0):
                cd_count+=1
            elif isinstance(node, LVStationDing0):
                LVs_count+=1
                lv_trafo_count += len([trafo for trafo in node.transformers()])
                lv_trafo_cap += np.sum([trafo.s_max_a for trafo in node.transformers()])

                if not node.lv_load_area.is_aggregated:
                    mv_path_length = district.mv_grid.graph_path_length(
                        node_source=root,
                        node_target=node)
                    max_lv_path = 0
                    for lv_LA in district.lv_load_areas():
                        for lv_dist in lv_LA.lv_grid_districts():
                            if lv_dist.lv_grid._station == node:
                                for lv_node in lv_dist.lv_grid._graph.nodes():
                                    lv_path_length = lv_dist.lv_grid.graph_path_length(
                                        node_source=node,
                                        node_target=lv_node)
                                    max_lv_path = max(max_lv_path,lv_path_length)
                    mvlv_path_length = mv_path_length + max_lv_path

            elif isinstance(node, CircuitBreakerDing0):
                cb_count+=1

            max_mv_path = max(max_mv_path,mv_path_length/1000)
            max_mvlv_path = max(max_mvlv_path,mvlv_path_length/1000)

        other_nodes_dict[district.mv_grid.id_db] = {
                         'CD_count':cd_count,
                         'LV_count':LVs_count,
                         'CB_count':cb_count,
                         'MVLV_trafo_count':lv_trafo_count,
                         'MVLV_trafo_cap':lv_trafo_cap,
                         'max_mv_path':max_mv_path,
                         'max_mvlv_path':max_mvlv_path,
                         'mean_resistance' : mean_resistance,
                         'mean_thermal_limit' : mean_thermal_limit,
                         'mean_thermal_limit_LV' : mean_thermal_limit_LV,
                         'mean_path_length' : mean_path_length / 1.e3,
                         'number_branches_LV' : number_branches_LV
                         }

        # branches
        for branch in district.mv_grid.graph_edges():
            branch_idx+=1
            br_in_ring = branch['branch'] in branches_in_rings
            branches_dict[branch_idx] = {
                'grid_id':district.mv_grid.id_db,
                'length': branch['branch'].length / 1e3,
                'type_name': branch['branch'].type['name'],
                'type_kind': branch['branch'].kind,
                'in_ring': br_in_ring,
            }
        # Load Areas
        for LA in district.lv_load_areas():
            LA_idx += 1
            LA_dict[LA_idx] = {
                'grid_id':district.mv_grid.id_db,
                'is_agg': LA.is_aggregated,
                'is_sat': LA.is_satellite,
                #'peak_gen':LA.peak_generation,
            }
            LA_pop = 0
            residential_peak_load = 0
            retail_peak_load = 0
            industrial_peak_load = 0
            agricultural_peak_load = 0
            lv_gen_level_6 = 0
            lv_gen_level_7 = 0
            for lv_district in LA.lv_grid_districts():
                LA_pop =+ lv_district.population
                residential_peak_load += lv_district.peak_load_residential
                retail_peak_load += lv_district.peak_load_retail
                industrial_peak_load += lv_district.peak_load_industrial
                agricultural_peak_load += lv_district.peak_load_agricultural

                #generation capacity
                for g in lv_district.lv_grid.generators():
                    if g.v_level == 6:
                        lv_gen_level_6 += g.capacity
                    elif g.v_level == 7:
                        lv_gen_level_7 += g.capacity

                #branches lengths
                for br in lv_district.lv_grid.graph_edges():
                    lv_branches_idx+=1
                    lv_branches_dict[lv_branches_idx] = {
                        'grid_id':district.mv_grid.id_db,
                        'length': br['branch'].length / 1e3,
                        'type_name': br['branch'].type.to_frame().columns[0], #why is it different as for MV grids?
                        'type_kind': br['branch'].kind,
                    }

            LA_dict[LA_idx].update({
                'population': LA_pop,
                'residential_peak_load': residential_peak_load,
                'retail_peak_load': retail_peak_load,
                'industrial_peak_load': industrial_peak_load,
                'agricultural_peak_load': agricultural_peak_load,
                'total_peak_load' : residential_peak_load + retail_peak_load + \
                                                 industrial_peak_load + agricultural_peak_load,
                'lv_generation': lv_gen_level_6 + lv_gen_level_7,
                'lv_gens_lvl_6': lv_gen_level_6,
                'lv_gens_lvl_7': lv_gen_level_7,
            })

        # geographic
        #  ETRS (equidistant) to WGS84 (conformal) projection
        proj = partial(
            pyproj.transform,
            #pyproj.Proj(init='epsg:3035'),  # source coordinate system
            #pyproj.Proj(init='epsg:4326'))  # destination coordinate system
            pyproj.Proj(init='epsg:4326'),  # source coordinate system
            pyproj.Proj(init='epsg:3035'))  # destination coordinate system
        district_geo = transform(proj, district.geo_data)
        other_nodes_dict[district.mv_grid.id_db].update({'Dist_area': district_geo.area})

    mvgd_stats = pd.DataFrame.from_dict({}, orient='index')
    ###################################
    #built dataframes from dictionaries
    trafos_df = pd.DataFrame.from_dict(trafos_dict, orient='index')
    generators_df = pd.DataFrame.from_dict(generators_dict, orient='index')
    other_nodes_df = pd.DataFrame.from_dict(other_nodes_dict, orient='index')
    branches_df = pd.DataFrame.from_dict(branches_dict, orient='index')
    lv_branches_df = pd.DataFrame.from_dict(lv_branches_dict, orient='index')
    ring_df = pd.DataFrame.from_dict(ring_dict, orient='index')
    LA_df = pd.DataFrame.from_dict(LA_dict, orient='index')

    ###################################
    #Aggregated data HV/MV Trafos
    if not trafos_df.empty:
        mvgd_stats = pd.concat([mvgd_stats, trafos_df.groupby('grid_id').count()['s_max_a']], axis=1)
        mvgd_stats = pd.concat([mvgd_stats, trafos_df.groupby('grid_id').sum()[['s_max_a']]], axis=1)
        mvgd_stats.columns = ['N° of HV/MV Trafos','Trafos HV/MV Acc s_max_a']

    ###################################
    #Aggregated data Generators
    if not generators_df.empty:
        #MV generation per sub_type
        mv_generation = generators_df.groupby(['grid_id', 'sub_type'])['gen_cap'].sum().to_frame().unstack(level=-1)
        mv_generation.columns = ['Gen. Cap. of MV '+_[1] if isinstance(_, tuple) else _
                             for _ in mv_generation.columns]
        mvgd_stats = pd.concat([mvgd_stats, mv_generation], axis=1)

        #MV generation at V levels
        mv_generation = generators_df.groupby(
            ['grid_id', 'v_level'])['gen_cap'].sum().to_frame().unstack(level=-1)
        mv_generation.columns = ['Gen. Cap. of MV at v_level '+str(_[1])
                             if isinstance(_, tuple) else _
                             for _ in mv_generation.columns]
        mvgd_stats = pd.concat([mvgd_stats, mv_generation], axis=1)
        #Isolated generators
        mv_generation = generators_df[generators_df['isolation']].groupby(
            ['grid_id'])['gen_cap'].count().to_frame()#.unstack(level=-1)
        mv_generation.columns = ['N° of isolated MV Generators']
        mvgd_stats = pd.concat([mvgd_stats, mv_generation], axis=1)

    ###################################
    #Aggregated data of other nodes
    if not other_nodes_df.empty:
        #print(other_nodes_df['CD_count'].to_frame())
        mvgd_stats['N° of Cable Distr'] = other_nodes_df['CD_count'].to_frame().astype(int)
        mvgd_stats['N° of LV Stations'] = other_nodes_df['LV_count'].to_frame().astype(int)
        mvgd_stats['N° of Circuit Breakers'] = other_nodes_df['CB_count'].to_frame().astype(int)
        mvgd_stats['District Area'] = other_nodes_df['Dist_area'].to_frame()
        mvgd_stats['N° of MV/LV Trafos'] = other_nodes_df['MVLV_trafo_count'].to_frame().astype(int)
        mvgd_stats['Trafos MV/LV Acc s_max_a'] = other_nodes_df['MVLV_trafo_cap'].to_frame()
        mvgd_stats['Length of MV max path'] = other_nodes_df['max_mv_path'].to_frame()
        mvgd_stats['Length of MVLV max path'] = other_nodes_df['max_mvlv_path'].to_frame()
        mvgd_stats['Resistance of path to terminal node, mean value'] = \
                                            other_nodes_df['mean_resistance'].to_frame()
        mvgd_stats['I_max of first segment of path from MV station to terminal node, mean value'] = \
                                            other_nodes_df['mean_thermal_limit'].to_frame()
        mvgd_stats['I_max of first segment of path from LV station to terminal node, mean value'] = \
                                            other_nodes_df['mean_thermal_limit_LV'].to_frame()
        mvgd_stats['Length of path from MV station to terminal node, mean value'] = \
                                            other_nodes_df['mean_path_length'].to_frame()
        mvgd_stats['Number of branches going out from LV stations'] = \
                                            other_nodes_df['number_branches_LV'].to_frame()

    ###################################
    #Aggregated data of MV Branches
    if not branches_df.empty:
        #km of underground cable
        branches_data = branches_df[branches_df['type_kind']=='cable'].groupby(
            ['grid_id'])['length'].sum().to_frame()
        branches_data.columns = ['Length of MV underground cables']
        mvgd_stats = pd.concat([mvgd_stats, branches_data], axis=1)

        #km of overhead lines
        branches_data = branches_df[branches_df['type_kind']=='line'].groupby(
            ['grid_id'])['length'].sum().to_frame()
        branches_data.columns = ['Length of MV overhead lines']
        mvgd_stats = pd.concat([mvgd_stats, branches_data], axis=1)

        #km of different wire types
        branches_data = branches_df.groupby(
            ['grid_id', 'type_name'])['length'].sum().to_frame().unstack(level=-1)
        branches_data.columns = ['Length of MV type '+_[1] if isinstance(_, tuple) else _
                             for _ in branches_data.columns]
        mvgd_stats = pd.concat([mvgd_stats, branches_data], axis=1)

        #branches not in ring
        total_br = branches_df.groupby(['grid_id'])['length'].count().to_frame()
        ring_br = branches_df[branches_df['in_ring']].groupby(
            ['grid_id'])['length'].count().to_frame()
        branches_data = total_br - ring_br
        total_br.columns = ['N° of MV branches']
        mvgd_stats = pd.concat([mvgd_stats, total_br], axis=1)
        branches_data.columns = ['N° of MV branches not in a ring']
        mvgd_stats = pd.concat([mvgd_stats, branches_data], axis=1)

    ###################################
    #Aggregated data of LV Branches
    if not lv_branches_df.empty:
        #km of underground cable
        lv_branches_data = lv_branches_df[lv_branches_df['type_kind']=='cable'].groupby(
            ['grid_id'])['length'].sum().to_frame()
        lv_branches_data.columns = ['Length of LV underground cables']
        mvgd_stats = pd.concat([mvgd_stats, lv_branches_data], axis=1)

        #km of overhead lines
        lv_branches_data = lv_branches_df[lv_branches_df['type_kind']=='line'].groupby(
            ['grid_id'])['length'].sum().to_frame()
        lv_branches_data.columns = ['Length of LV overhead lines']
        mvgd_stats = pd.concat([mvgd_stats, lv_branches_data], axis=1)

        #km of different wire types
        lv_branches_data = lv_branches_df.groupby(
            ['grid_id', 'type_name'])['length'].sum().to_frame().unstack(level=-1)
        lv_branches_data.columns = ['Length of LV type '+_[1] if isinstance(_, tuple) else _
                             for _ in lv_branches_data.columns]
        mvgd_stats = pd.concat([mvgd_stats, lv_branches_data], axis=1)

        #n° of branches
        total_lv_br = lv_branches_df.groupby(['grid_id'])['length'].count().to_frame()
        total_lv_br.columns = ['N° of LV branches']
        mvgd_stats = pd.concat([mvgd_stats, total_lv_br], axis=1)


    ###################################
    #Aggregated data of Rings
    if not ring_df.empty:
        #N° of rings
        ring_data = ring_df.groupby(['grid_id'])['grid_id'].count().to_frame()
        ring_data.columns = ['N° of MV Rings']
        mvgd_stats = pd.concat([mvgd_stats, ring_data], axis=1)

        #min,max,mean km of all rings
        ring_data = ring_df.groupby(['grid_id'])['ring_length'].min().to_frame()
        ring_data.columns = ['Length of MV Ring min']
        mvgd_stats = pd.concat([mvgd_stats, ring_data], axis=1)
        ring_data = ring_df.groupby(['grid_id'])['ring_length'].max().to_frame()
        ring_data.columns = ['Length of MV Ring max']
        mvgd_stats = pd.concat([mvgd_stats, ring_data], axis=1)
        ring_data = ring_df.groupby(['grid_id'])['ring_length'].mean().to_frame()
        ring_data.columns = ['Length of MV Ring mean']
        mvgd_stats = pd.concat([mvgd_stats, ring_data], axis=1)

        #km of all rings
        ring_data = ring_df.groupby(['grid_id'])['ring_length'].sum().to_frame()
        ring_data.columns = ['Length of MV Rings total']
        mvgd_stats = pd.concat([mvgd_stats, ring_data], axis=1)

        #km of non-ring
        non_ring_data = branches_df.groupby(['grid_id'])['length'].sum().to_frame()
        non_ring_data.columns = ['Length of MV Rings total']
        ring_data  = non_ring_data - ring_data
        ring_data.columns = ['Length of MV Non-Rings total']
        mvgd_stats = pd.concat([mvgd_stats, ring_data.round(1).abs()], axis=1)

        #rings generation capacity
        ring_data = ring_df.groupby(['grid_id'])['ring_capacity'].sum().to_frame()
        ring_data.columns = ['Gen. Cap. Connected to MV Rings']
        mvgd_stats = pd.concat([mvgd_stats, ring_data], axis=1)
    ###################################
    #Aggregated data of Load Areas
    if not LA_df.empty:
        LA_data = LA_df.groupby(['grid_id'])['population'].count().to_frame()
        LA_data.columns = ['N° of Load Areas']

        mvgd_stats = pd.concat([mvgd_stats, LA_data], axis=1)

        LA_data = LA_df.groupby(['grid_id'])['population',
                                             'residential_peak_load',
                                             'retail_peak_load',
                                             'industrial_peak_load',
                                             'agricultural_peak_load',
                                             'total_peak_load',
                                             'lv_generation',
                                             'lv_gens_lvl_6',
                                             'lv_gens_lvl_7'
                                            ].sum()
        LA_data.columns = ['LA Total Population',
                           'LA Total LV Peak Load Residential',
                           'LA Total LV Peak Load Retail',
                           'LA Total LV Peak Load Industrial',
                           'LA Total LV Peak Load Agricultural',
                           'LA Total LV Peak Load total',
                           'LA Total LV Gen. Cap.',
                           'Gen. Cap. of LV at v_level 6',
                           'Gen. Cap. of LV at v_level 7',
                           ]
        mvgd_stats = pd.concat([mvgd_stats, LA_data], axis=1)

    ###################################
    #Aggregated data of Aggregated Load Areas
    if not LA_df.empty:
        agg_LA_data = LA_df[LA_df['is_agg']].groupby(
            ['grid_id'])['population'].count().to_frame()
        agg_LA_data.columns = ['N° of Load Areas - Aggregated']
        mvgd_stats = pd.concat([mvgd_stats, agg_LA_data], axis=1)

        sat_LA_data = LA_df[LA_df['is_sat']].groupby(
            ['grid_id'])['population'].count().to_frame()
        sat_LA_data.columns = ['N° of Load Areas - Satellite']
        mvgd_stats = pd.concat([mvgd_stats, sat_LA_data], axis=1)

        agg_LA_data = LA_df[LA_df['is_agg']].groupby(['grid_id'])['population',
                                                              'lv_generation', 'total_peak_load'
                                                             ].sum()
        agg_LA_data.columns = ['LA Aggregated Population',
                                             'LA Aggregated LV Gen. Cap.', 'LA Aggregated LV Peak Load total'
                                            ]
        mvgd_stats = pd.concat([mvgd_stats, agg_LA_data], axis=1)

    ###################################
    mvgd_stats=mvgd_stats.fillna(0)
    mvgd_stats = mvgd_stats[sorted(mvgd_stats.columns.tolist())]
    return mvgd_stats


####################################################
def calculate_mvgd_voltage_current_stats(nw):
    """
    MV Voltage and Current Statistics for an arbitrary network

    Parameters
    ----------
    nw: :any:`list` of NetworkDing0
        The MV grid(s) to be studied

    Returns
    -------
    pandas.DataFrame
        nodes_df : Dataframe containing voltage statistics for every node in the MVGD
    pandas.DataFrame
        edges_df : Dataframe containing voltage statistics for every edge in the MVGD
    """
    ##############################
    #close circuit breakers
    nw.control_circuit_breakers(mode='close')
    ##############################
    nodes_idx = 0
    nodes_dict = {}
    branches_idx = 0
    branches_dict = {}
    for district in nw.mv_grid_districts():
        #nodes voltage
        for node in district.mv_grid.graph_nodes_sorted():
            nodes_idx+=1
            if hasattr(node, 'voltage_res'):
                Vres0 = node.voltage_res[0]
                Vres1 = node.voltage_res[1]
            else:
                Vres0 = 'Not available'
                Vres1 = 'Not available'
            nodes_dict[nodes_idx] = {
                    'MV_grid_id': district.mv_grid.id_db,
                    'node id': node.__repr__(),
                    'V_res_0': Vres0,
                    'V_res_1': Vres1,
                    'V nominal': district.mv_grid.v_level,
                }
        # branches currents
        for branch in district.mv_grid.graph_edges():
            branches_idx+=1
            if hasattr(branch['branch'], 's_res'):
                s_res0 = branch['branch'].s_res[0]
                s_res1 = branch['branch'].s_res[1]
            else:
                s_res0 = 'Not available'
                s_res1 = 'Not available'

            branches_dict[branches_idx] = {
                    'MV_grid_id': district.mv_grid.id_db,
                    'branch id': branch['branch'].__repr__(), #.id_db
                    's_res_0': s_res0,
                    's_res_1': s_res1,
                    #'length': branch['branch'].length / 1e3,
                }
    nodes_df = pd.DataFrame.from_dict(nodes_dict, orient='index')
    branches_df = pd.DataFrame.from_dict(branches_dict, orient='index')

    if not nodes_df.empty:
        nodes_df = nodes_df.set_index('node id')
        nodes_df = nodes_df.fillna(0)
        nodes_df = nodes_df[sorted(nodes_df.columns.tolist())]
        nodes_df.sort_index(inplace=True)

    if not branches_df.empty:
        branches_df = branches_df.set_index('branch id')
        branches_df = branches_df.fillna(0)
        branches_df = branches_df[sorted(branches_df.columns.tolist())]
        branches_df.sort_index(inplace=True)

    return(nodes_df, branches_df)

####################################################
def calculate_lvgd_voltage_current_stats(nw):
    """
    LV Voltage and Current Statistics for an arbitrary network
    
    Note
    ----
    Aggregated Load Areas are excluded.

    Parameters
    ----------
    nw: :any:`list` of NetworkDing0
        The MV grid(s) to be studied

    Returns
    -------
    pandas.DataFrame
        nodes_df : Dataframe containing voltage, respectively current, statis
        for every critical node, resp. every critical station, in every LV grid
        in nw.
    pandas.DataFrame
        edges_df : Dataframe containing current statistics for every critical 
        edge,  in every LV grid in nw.
    """
    ##############################
    #close circuit breakers
    nw.control_circuit_breakers(mode='close')
    ##############################
    nodes_idx = 0
    nodes_dict = {}
    branches_idx = 0
    branches_dict = {}
    for mv_district in nw.mv_grid_districts():
        for LA in mv_district.lv_load_areas():
            if not LA.is_aggregated:
                for lv_district in LA.lv_grid_districts():
                    #nodes voltage
                    crit_nodes = get_critical_voltage_at_nodes(lv_district.lv_grid)
                    for node in crit_nodes:
                        nodes_idx+=1
                        nodes_dict[nodes_idx] = {
                            'MV_grid_id': mv_district.mv_grid.id_db,
                            'LV_grid_id': lv_district.lv_grid.id_db,
                            'LA_id':LA.id_db,
                            'node id': node['node'].__repr__(),
                            'v_diff_0': node['v_diff'][0],
                            'v_diff_1': node['v_diff'][1],
                            's_max_0': 'NA',
                            's_max_1': 'NA',
                            'V nominal': lv_district.lv_grid.v_level,
                        }
                    # branches currents
                    critical_branches, critical_stations = get_critical_line_loading(lv_district.lv_grid)
                    for branch in critical_branches:
                        branches_idx += 1
                        branches_dict[branches_idx] = {
                            'MV_grid_id': mv_district.mv_grid.id_db,
                            'LV_grid_id': lv_district.lv_grid.id_db,
                            'LA_id':LA.id_db,
                            'branch id': branch['branch'].__repr__(),
                            's_max_0': branch['s_max'][0],
                            's_max_1': branch['s_max'][1],
                        }
                    # stations
                    for node in critical_stations:
                        nodes_idx+=1
                        nodes_dict[nodes_idx] = {
                            'MV_grid_id': mv_district.mv_grid.id_db,
                            'LV_grid_id': lv_district.lv_grid.id_db,
                            'LA_id':LA.id_db,
                            'node id': node['station'].__repr__(),
                            's_max_0': node['s_max'][0],
                            's_max_1': node['s_max'][1],
                            'v_diff_0': 'NA',
                            'v_diff_1': 'NA',
                        }
    nodes_df = pd.DataFrame.from_dict(nodes_dict, orient='index')
    branches_df = pd.DataFrame.from_dict(branches_dict, orient='index')

    if not nodes_df.empty:
        nodes_df = nodes_df.set_index('node id')
        nodes_df = nodes_df.fillna(0)
        nodes_df = nodes_df[sorted(nodes_df.columns.tolist())]
        nodes_df.sort_index(inplace=True)

    if not branches_df.empty:
        branches_df = branches_df.set_index('branch id')
        branches_df = branches_df.fillna(0)
        branches_df = branches_df[sorted(branches_df.columns.tolist())]
        branches_df.sort_index(inplace=True)

    return nodes_df, branches_df

########################################################
def init_mv_grid(mv_grid_districts=[3545], filename='ding0_tests_grids_1.pkl'):
    '''Runs ding0 over the districtis selected in mv_grid_districts
    
    It also writes the result in filename. If filename = False, 
    then the network is not saved.

    Parameters
    ----------
    mv_grid_districts: :any:`list` of :obj:`int`
        Districts IDs: Defaults to [3545]
    filename: str
        Defaults to 'ding0_tests_grids_1.pkl'
        If filename=False, then the network is not saved
        
    Returns
    -------
    NetworkDing0
        The created MV network.

    '''
    print('\n########################################')
    print('  Running ding0 for district', mv_grid_districts)
    # database connection
    conn = db.connection(section='oedb')

    # instantiate new ding0 network object
    nd = NetworkDing0(name='network')

    # run DINGO on selected MV Grid District
    nd.run_ding0(conn=conn, mv_grid_districts_no=mv_grid_districts)

    # export grid to file (pickle)
    if filename:
        print('\n########################################')
        print('  Saving result in ', filename)
        save_nd_to_pickle(nd, filename=filename)

    conn.close()
    print('\n########################################')
    return nd

########################################################
def process_stats(mv_districts,
                  n_of_districts,
                  source,
                  mode,
                  critical,
                  filename,
                  output):
    '''Generates stats dataframes for districts in mv_districts.
    
    If source=='ding0', then runned districts are saved to a pickle named
    filename+str(n_of_districts[0])+'_to_'+str(n_of_districts[-1])+'.pkl'    

    Parameters
    ----------
    districts_list: list of int
        List with all districts to be run.
    n_of_districts: int
        Number of districts to be run in each cluster
    source: str
        If 'pkl', pickle files are read. 
        If 'ding0', ding0 is run over the districts.
    mode: str
        If 'MV', medium voltage stats are calculated.
        If 'LV', low voltage stats are calculated.
        If empty, medium and low voltage stats are calculated.
    critical: bool
        If True, critical nodes and branches are returned
    filename: str
        filename prefix for saving pickles
    output:
        outer variable where the output is stored as a tuple of 6 lists::
        
        * mv_stats: MV stats DataFrames. 
          If mode=='LV', then DataFrame is empty.
        
        * lv_stats: LV stats DataFrames.
          If mode=='MV', then DataFrame is empty.
          
        * mv_crit_nodes: MV critical nodes stats DataFrames.
          If mode=='LV', then DataFrame is empty.
          If critical==False, then DataFrame is empty.
          
        * mv_crit_edges: MV critical edges stats DataFrames. 
          If mode=='LV', then DataFrame is empty.
          If critical==False, then DataFrame is empty.
          
        * lv_crit_nodes: LV critical nodes stats DataFrames.
          If mode=='MV', then DataFrame is empty.
          If critical==False, then DataFrame is empty.
          
        * lv_crit_edges: LV critical edges stats DataFrames.
          If mode=='MV', then DataFrame is empty.
          If critical==False, then DataFrame is empty.
    '''
    # decide what exactly to do with MV LV
    if mode == 'MV':
        calc_mv = True
        calc_lv = False
    elif mode == 'LV':
        calc_mv = False
        calc_lv = True
    else:
        calc_mv = True
        calc_lv = True
    #######################################################################
    clusters = [mv_districts[x:x + n_of_districts] for x in range(0, len(mv_districts), n_of_districts)]

    mv_stats      = []
    lv_stats      = []
    mv_crit_nodes = []
    mv_crit_edges = []
    lv_crit_nodes = []
    lv_crit_edges = []
    #######################################################################
    for cl in clusters:
        nw_name = filename + str(cl[0])
        if not cl[0] == cl[-1]:
            nw_name = nw_name + '_to_' + str(cl[-1])

        nw = NetworkDing0(name=nw_name)
        if source == 'pkl':
            print('\n########################################')
            print('  Reading data from pickle district', cl)
            print('########################################')
            try:
                print((nw_name + '.pkl'))
                nw = load_nd_from_pickle(nw_name+'.pkl')
            except Exception:
                continue
        else:
            # database connection
            conn = db.connection(section='oedb')

            print('\n########################################')
            print('  Running ding0 for district', cl)
            print('########################################')
            try:
                nw.run_ding0(conn=conn, mv_grid_districts_no=cl)
                try:
                    save_nd_to_pickle(nw, filename=nw_name+'.pkl')
                except Exception:
                    continue
            except Exception:
                continue

            # Close database connection
            conn.close()
        if calc_mv:
            stats = calculate_mvgd_stats(nw)
            mv_stats.append(stats)
        if calc_lv:
            stats = calculate_lvgd_stats(nw)
            lv_stats.append(stats)
        if critical and calc_mv:
            stats = calculate_mvgd_voltage_current_stats(nw)
            mv_crit_nodes.append(stats[0])
            mv_crit_edges.append(stats[1])
        if critical and calc_lv:
            stats = calculate_lvgd_voltage_current_stats(nw)
            lv_crit_nodes.append(stats[0])
            lv_crit_edges.append(stats[1])
        print(critical, calc_lv, calc_mv)
    #######################################################################
    salida = (mv_stats,lv_stats,mv_crit_nodes,mv_crit_edges,lv_crit_nodes,lv_crit_edges)
    output.put(salida)
    #######################################################################
########################################################
def parallel_running_stats(districts_list,
                           n_of_processes,
                           n_of_districts=1,
                           source='pkl',
                           mode='',
                           critical = False,
                           save_csv = False,
                           save_path = ''):
    '''Organize parallel runs of ding0 to calculate stats

    The function take all districts in a list and divide them into 
    n_of_processes parallel processes. For each process, the assigned districts
    are given to the function process_runs() with arguments n_of_districts, 
    source, mode, and critical
    
    Parameters
    ----------
    districts_list: list of int
        List with all districts to be run.
    n_of_processes: int
        Number of processes to run in parallel
    n_of_districts: int
        Number of districts to be run in each cluster given as argument to
        process_stats()
    source: str
        If 'pkl', pickle files are read. Otherwise, ding0 is run over the districts.
    mode: str
        If 'MV', medium voltage stats are calculated.
        If 'LV', low voltage stats are calculated.
        If empty, medium and low voltage stats are calculated.
    critical: bool
        If True, critical nodes and branches are returned
    path: str
        path to save the pkl and csv files 
        
    Returns
    -------
    DataFrame
        mv_stats: MV stats in a DataFrame. 
        If mode=='LV', then DataFrame is empty.
    DataFrame
        lv_stats: LV stats in a DataFrame. 
        If mode=='MV', then DataFrame is empty.
    DataFrame
        mv_crit_nodes: MV critical nodes stats in a DataFrame. 
        If mode=='LV', then DataFrame is empty.
        If critical==False, then DataFrame is empty.
    DataFrame
        mv_crit_edges: MV critical edges stats in a DataFrame. 
        If mode=='LV', then DataFrame is empty.
        If critical==False, then DataFrame is empty.
    DataFrame
        lv_crit_nodes: LV critical nodes stats in a DataFrame. 
        If mode=='MV', then DataFrame is empty.
        If critical==False, then DataFrame is empty.
    DataFrame
        lv_crit_edges: LV critical edges stats in a DataFrame. 
        If mode=='MV', then DataFrame is empty.
        If critical==False, then DataFrame is empty.

    See Also
    --------
    process_stats
    '''
    start = time.time()

<<<<<<< HEAD
    nw_name = 'ding0_grids__' #name of files prefix
=======
    nw_name = os.path.join(save_path, 'ding0_grids_') #name of files prefix

>>>>>>> 25611ac8
    #######################################################################
    # Define an output queue
    output_stats = mp.Queue()
    #######################################################################
    # Setup a list of processes that we want to run
    max_dist = len(districts_list)
    threat_long = floor(max_dist / n_of_processes)

    if threat_long == 0:
        threat_long = 1

    threats = [districts_list[x:x + threat_long] for x in
               range(0, len(districts_list), threat_long)]

    processes = []
    for districts in threats:
        args = (districts, n_of_districts, source, mode, critical, nw_name, output_stats)
        processes.append(mp.Process(target=process_stats, args=args))
    #######################################################################
    # Run processes
    for p in processes:
        p.start()
    # Resque output_stats from processes
    output = [output_stats.get() for p in processes]
    # Exit the completed processes
    for p in processes:
        p.join()
    #######################################################################
    #create outputs
    # Name of files
    if save_csv:
        nw_name = nw_name + str(districts_list[0])
        if not districts_list[0] == districts_list[-1]:
            nw_name = nw_name + '_to_' + str(districts_list[-1])

    #concatenate all dataframes
    try:
        mv_stats = pd.concat(
            [df for p in range(0, len(processes)) for df in output[p][0]],
            axis=0)
    except:
        mv_stats = pd.DataFrame.from_dict({})
    try:
        lv_stats = pd.concat(
            [df for p in range(0, len(processes)) for df in output[p][1]],
             axis=0)
    except:
        lv_stats = pd.DataFrame.from_dict({})
    try:
        mv_crit_nodes = pd.concat(
            [df for p in range(0, len(processes)) for df in output[p][2]],
            axis=0)
    except:
        mv_crit_nodes = pd.DataFrame.from_dict({})
    try:
        mv_crit_edges = pd.concat(
            [df for p in range(0, len(processes)) for df in output[p][3]],
            axis=0)
    except:
        mv_crit_edges = pd.DataFrame.from_dict({})
    try:
        lv_crit_nodes = pd.concat(
            [df for p in range(0, len(processes)) for df in output[p][4]],
            axis=0)
    except:
        lv_crit_nodes = pd.DataFrame.from_dict({})
    try:
        lv_crit_edges = pd.concat(
            [df for p in range(0, len(processes)) for df in output[p][5]],
            axis=0)
    except:
        lv_crit_edges = pd.DataFrame.from_dict({})

    # format concatenated Dataframes
    if not mv_stats.empty:
        mv_stats = mv_stats.fillna(0)
        mv_stats = mv_stats[sorted(mv_stats.columns.tolist())]
        mv_stats.sort_index(inplace=True)
        if save_csv:
            mv_stats.to_csv(nw_name+ '_mv_stats.csv')

    if not lv_stats.empty:
        lv_stats = lv_stats.fillna(0)
        lv_stats = lv_stats[sorted(lv_stats.columns.tolist())]
        lv_stats.sort_index(inplace=True)
        if save_csv:
            lv_stats.to_csv(nw_name+ '_lv_stats.csv')

    if not mv_crit_nodes.empty:
        mv_crit_nodes = mv_crit_nodes.fillna(0)
        mv_crit_nodes = mv_crit_nodes[sorted(mv_crit_nodes.columns.tolist())]
        mv_crit_nodes.sort_index(inplace=True)
        if save_csv:
            mv_crit_nodes.to_csv(nw_name + '_mv_crit_nodes.csv')

    if not mv_crit_edges.empty:
        mv_crit_edges = mv_crit_edges.fillna(0)
        mv_crit_edges = mv_crit_edges[sorted(mv_crit_edges.columns.tolist())]
        mv_crit_edges.sort_index(inplace=True)
        if save_csv:
            mv_crit_edges.to_csv(nw_name + '_mv_crit_edges.csv')

    if not lv_crit_nodes.empty:
        lv_crit_nodes = lv_crit_nodes.fillna(0)
        lv_crit_nodes = lv_crit_nodes[sorted(lv_crit_nodes.columns.tolist())]
        lv_crit_nodes.sort_index(inplace=True)
        if save_csv:
            lv_crit_nodes.to_csv(nw_name + '_lv_crit_nodes.csv')

    if not lv_crit_edges.empty:
        lv_crit_edges = lv_crit_edges.fillna(0)
        lv_crit_edges = lv_crit_edges[sorted(lv_crit_edges.columns.tolist())]
        lv_crit_edges.sort_index(inplace=True)
        if save_csv:
            lv_crit_edges.to_csv(nw_name + '_lv_crit_edges.csv')

    #######################################################################
    print('\n########################################')
    print('  Elapsed time for', str(max_dist),
          'MV grid districts (seconds): {}'.format(time.time() - start))
    print('\n########################################')
    #######################################################################
    return mv_stats, lv_stats, mv_crit_nodes, mv_crit_edges, lv_crit_nodes, lv_crit_edges
########################################################
def export_network(nw, mode=''):
    """
    Export all nodes and edges of the network nw as DataFrames

    Parameters
    ----------
    nw: :any:`list` of NetworkDing0
        The MV grid(s) to be studied
    mode: str
        If 'MV' export only medium voltage nodes and edges
        If 'LV' export only low voltage nodes and edges
        else, exports MV and LV nodes and edges

    Returns
    -------
    pandas.DataFrame
        nodes_df : Dataframe containing nodes and its attributes
    pandas.DataFrame
        edges_df : Dataframe containing edges and its attributes
    """
    ##############################
    #close circuit breakers
    nw.control_circuit_breakers(mode='close')
    #srid
    srid = str(int(nw.config['geo']['srid']))
    ##############################
    #check what to do
    lv_info = True
    mv_info = True
    if mode=='LV':
        mv_info = False
    if mode=='MV':
        lv_info = False
    #############################
    #go through the grid collecting info
    loads_idx = 0
    loads_dict = {}
    gen_idx = 0
    gen_dict = {}
    cb_idx = 0
    cb_dict = {}
    cd_idx = 0
    cd_dict = {}
    stations_idx = 0
    stations_dict = {}
    trafos_idx = 0
    trafos_dict = {}
    areacenter_idx = 0
    areacenter_dict = {}
    edges_idx = 0
    edges_dict = {}
    for mv_district in nw.mv_grid_districts():
        mv_grid_id = mv_district.mv_grid.id_db
        if mv_info:
            lv_grid_id = 0
            for node in mv_district.mv_grid.graph_nodes_sorted():
                geom = from_shape(Point(node.geo_data), srid=srid)
                db_id = node.id_db
                if isinstance(node, LVStationDing0):
                    if not node.lv_load_area.is_aggregated:
                        type = 'LV Station'
                        stations_idx+=1
                        stations_dict[stations_idx] = {
                            'id_db': db_id,
                            'MV_grid_id':mv_grid_id,
                            'LV_grid_id':lv_grid_id,
                            'geom':geom
                        }
                        #TODO: Trafos
                elif isinstance(node, MVStationDing0):
                    type = 'MV Station'
                    stations_idx+=1
                    stations_dict[stations_idx] = {
                        'id_db': db_id,
                        'MV_grid_id':mv_grid_id,
                        'LV_grid_id':lv_grid_id,
                        'geom':geom
                    }
                    #TODO: Trafos
                elif isinstance(node, GeneratorDing0):
                    if node.subtype==None:
                        subtype = 'other'
                    else:
                        subtype = node.subtype
                    type = node.type
                    gen_idx+=1
                    gen_dict[gen_idx] = {
                        'id_db': db_id,
                        'MV_grid_id':mv_grid_id,
                        'LV_grid_id':lv_grid_id,
                        'geom':geom,
                        'type':type,
                        'subtype':subtype,
                        'v_level':node.v_level,
                        #'v_nom':mv_district.mv_grid.v_level,
                        'nominal_capacity':node.capacity,
                    }
                elif isinstance(node, MVCableDistributorDing0):
                    type = 'Cable distributor'
                    cd_idx+=1
                    cd_dict[cd_idx] = {
                        'id_db': db_id,
                        'MV_grid_id':mv_grid_id,
                        'LV_grid_id':lv_grid_id,
                        'geom':geom
                    }
                elif isinstance(node, LVLoadAreaCentreDing0):
                    type = 'Load area center of aggregated load area'

                    la = node.lv_load_area
                    #TODO: all this

                    areacenter_idx+=1
                    areacenter_dict[areacenter_idx] = {
                        'id_db': db_id,
                        'MV_grid_id':mv_grid_id,
                        'LV_grid_id':lv_grid_id,
                        'geom':geom,
                    }
                elif isinstance(node, CircuitBreakerDing0):
                    type = 'Switch Disconnector'
                    cb_idx+=1
                    cb_dict[cb_idx] = {
                        'id_db': db_id,
                        'MV_grid_id':mv_grid_id,
                        'LV_grid_id':lv_grid_id,
                        'geom':geom,
                        'status':node.status
                    }
                else:
                    type = 'Unknown'

            for branch in mv_district.mv_grid.graph_edges():
                geom = from_shape(LineString([branch['adj_nodes'][0].geo_data,branch['adj_nodes'][1].geo_data]),srid=srid)
                name = branch['branch'].type['name']
                U_n = branch['branch'].type['U_n']
                I_max_th = branch['branch'].type['I_max_th']
                R = branch['branch'].type['R']
                L = branch['branch'].type['L']
                C = branch['branch'].type['C']

                edges_idx +=1
                edges_dict[edges_idx] = {
                    'edge_name': branch['branch'].id_db,
                    'MV_grid_id':mv_grid_id,
                    'LV_grid_id':lv_grid_id,
                    'type_name': name,
                    'type_kind': branch['branch'].kind,
                    'geom': geom,
                    'U_n':U_n,
                    'I_max_th':I_max_th,
                    'R':R,
                    'L':L,
                    'C':C,
                }

        if lv_info:
            for LA in mv_district.lv_load_areas():
                for lv_district in LA.lv_grid_districts():
                    lv_grid_id = lv_district.lv_grid.id_db
                    geom = from_shape(Point(lv_district.lv_grid.station().geo_data), srid=srid)
                    for node in lv_district.lv_grid.graph_nodes_sorted():
                        db_id = node.id_db
                        if isinstance(node, GeneratorDing0):
                            if node.subtype == None:
                                subtype = 'other'
                            else:
                                subtype = node.subtype
                            type = node.type
                            gen_idx += 1
                            gen_dict[gen_idx] = {
                                'id_db': db_id,
                                'MV_grid_id': mv_grid_id,
                                'LV_grid_id': lv_grid_id,
                                'geom': geom,
                                'type': type,
                                'subtype': subtype,
                                'v_level': node.v_level,
                                #'v_nom':lv_district.lv_grid.station().v_level_operation,
                                'nominal_capacity': node.capacity,
                            }
                        elif isinstance(node, LVCableDistributorDing0):
                            type = 'Cable distributor'
                            cd_idx += 1
                            cd_dict[cd_idx] = {
                                'id_db': db_id,
                                'MV_grid_id': mv_grid_id,
                                'LV_grid_id': lv_grid_id,
                                'geom': geom
                            }
                        elif isinstance(node, LVLoadDing0):
                            type = 'LV Load'
                            #TODO: all this
                        else:
                            type = 'Unknown'

                    for branch in lv_district.lv_grid.graph_edges():
                        name =  branch['branch'].type.to_frame().columns[0]
                        #print(branch['branch'].type.to_frame())
                        U_n = branch['branch'].type['U_n']
                        I_max_th = branch['branch'].type['I_max_th']
                        R = branch['branch'].type['R']
                        L = branch['branch'].type['L']
                        C = branch['branch'].type['C']
                        edges_idx +=1
                        edges_dict[edges_idx] = {
                            'edge_name': branch['branch'].id_db,
                            'MV_grid_id':mv_grid_id,
                            'LV_grid_id':lv_grid_id,
                            'type_name': name,
                            'type_kind': branch['branch'].kind,
                            'geom': geom,
                            'U_n':U_n,
                            'I_max_th':I_max_th,
                            'R':R,
                            'L':L,
                            'C':C,
                        }

    gen        = pd.DataFrame.from_dict(gen_dict, orient='index')
    cb         = pd.DataFrame.from_dict(cb_dict, orient='index')
    cd         = pd.DataFrame.from_dict(cd_dict, orient='index')
    stations   = pd.DataFrame.from_dict(stations_dict, orient='index')
    areacenter = pd.DataFrame.from_dict(areacenter_dict, orient='index')
    trafos     = pd.DataFrame.from_dict(trafos_dict, orient='index')
    loads      = pd.DataFrame.from_dict(loads_dict, orient='index')
    edges      = pd.DataFrame.from_dict(edges_dict, orient='index')

    edges = edges[sorted(edges.columns.tolist())]

    return gen, cb, cd, stations, areacenter, trafos, loads, edges


########################################################
if __name__ == "__main__":
<<<<<<< HEAD

    #############################################
    # test stats
    """
    list_ids = [76, 98, 1404, 2272, 2273, 2274]
    FILEPATH = '/home/manuel/UniHumboldt/Masterarbeit/Data/20170922152523'
    filename = 'ding0_grids__{id}.pkl'.format(id=list_ids[0])
    examplefile = os.path.join(FILEPATH, filename)
    nw = load_nd_from_pickle(filename=examplefile)
    stats = calculate_mvgd_stats(nw)
    stats.to_csv(filename.replace('.pkl', '.csv'))
    """
    #############################################

    #nw = init_mv_grid(mv_grid_districts=[3544, 3545])
=======
    #nw = init_mv_grid(mv_grid_districts=[3545,1123,234,15,245, 2039,2588])
>>>>>>> 25611ac8
    #init_mv_grid(mv_grid_districts=list(range(1, 4500, 200)),filename='ding0_tests_grids_1_4500_200.pkl')
    #nw = load_nd_from_pickle(filename='ding0_tests_grids_1.pkl')
    #nw = load_nd_from_pickle(filename='ding0_tests_grids_SevenDistricts.pkl')
    #nw = load_nd_from_pickle(filename='ding0_tests_grids_1_4500_200.pkl')
    #nw = init_mv_grid(mv_grid_districts=[2370],filename=False)

    #############################################
    # generate stats in parallel
<<<<<<< HEAD
    
    mv_grid_districts = list(range(1728, 1755))
    n_of_processes = mp.cpu_count() #number of parallel threaths
    n_of_districts = 1 #n° of districts in each cluster
    mv_stats = parallel_running_stats(districts_list = mv_grid_districts,
                                      n_of_processes = n_of_processes,
                                      n_of_districts = n_of_districts,
                                      source = 'pkl',#'ding0', #
                                      mode = '',
                                      critical = True,
                                      save_csv = True)
    print('#################\nMV STATS:')
    print(mv_stats[0].T)
    
=======
    #base_path = os.path.join(os.path.expanduser('~'), '.ding0')
    #base_path = ''
    #run_id = datetime.now().strftime("%Y%m%d%H%M%S")
    #os.makedirs(os.path.join(base_path, run_id))
    #save_path =os.path.join(base_path, run_id)

    #mv_grid_districts = list(range(1728, 1732))
    #n_of_processes = mp.cpu_count() #number of parallel threaths
    #n_of_districts = 1 #n° of districts in each cluster
    #mv_stats = parallel_running_stats(districts_list = mv_grid_districts,
    #                                  n_of_processes = n_of_processes,
    #                                  n_of_districts = n_of_districts,
    #                                  source = 'ding0', #'pkl',#
    #                                  mode = 'LV',
    #                                  critical = False,
    #                                  save_csv = True,
    #                                  save_path = save_path)
    #print('#################\nMV STATS:')
    #print(mv_stats[0].T)
>>>>>>> 25611ac8
    #print('#################\nLV STATS:')
    #print(mv_stats[1].T)
    #print('#################\nMV Crit Nodes STATS:')
    #print(mv_stats[2].T)
    #print('#################\nMV Crit Edges STATS:')
    #print(mv_stats[3].T)
    #print('#################\nLV Crit Nodes STATS:')
    #print(mv_stats[4].T)
    #print('#################\nLV Crit Edges STATS:')
    #print(mv_stats[5].T)

    #############################################
    #nw = load_nd_from_pickle(filename='ding0_tests_grids_1567_567.pkl')
    #nw = load_nd_from_pickle(filename='ding0_grids_1729.pkl')
    #nw = init_mv_grid(mv_grid_districts=[1567, 567],filename='ding0_tests_grids_1567_567.pkl')
    #stats = calculate_lvgd_stats(nw)
    #print(stats.iloc[1:3].T)
    #print(stats[stats['Load Area is Aggregated']].T)
    #stats = calculate_mvgd_stats(nw)
    #print(stats.T)
    #print(stats.iloc[1:3].T)
    #stats = calculate_lvgd_voltage_current_stats(nw)
    #print(stats)
    #print(stats[0][1:3].T)
    #print(stats[1].T)
    #stats = calculate_mvgd_voltage_current_stats(nw)
    #print(stats[0])#.index.tolist())#[1:3].T)#nodes
    #print(stats[1][1:20])#edges

    #############################################
    ########## MV stats
    #stats = pd.DataFrame.from_csv('dingo_grids_1_to_3607_mv_stats.csv')
    #cols  = [c for c in stats.columns if c[:15] == 'Gen. Cap. of MV']
    #stats = stats[cols]
    #cols  = [c for c in stats.columns if c[:20] != 'Gen. Cap. of MV at v']
    #stats = stats[cols]

    #stats.columns = [ 'Occurances of '+c[16:] for c in stats.columns]

    #stats = stats.T.astype(bool).sum(axis=1)
    #print(stats)
    #print(stats[stats['Gen. Cap. of MV oil/other']>0]['Gen. Cap. of MV oil/other'])
    #print(stats[stats['Gen. Cap. of MV coal/other']>0]['Gen. Cap. of MV coal/other'])

    ########## LV stats
    #stats = pd.DataFrame.from_csv('dingo_grids_1_to_3607_lv_stats.csv')
    #cols  = [c for c in stats.columns if c[:14] == 'Gen. Cap. type']
    #stats = stats[cols]

    #stats.columns = [ 'Occurances of '+c[15:] for c in stats.columns]

    #stats = stats.T.astype(bool).sum(axis=1)
    #print(stats)
    ##############################################
    #see which mv districts have aggregated LA
    #stats = pd.DataFrame.from_csv('dingo_grids_1_to_3607_mv_stats.csv')
    #stats = stats[stats['N° of Load Areas - Aggregated']>0].index.tolist()
    #print(stats)
    ##############################################
    gen, cb, cd, stations, areacenter, trafos, loads, edges= export_network(load_nd_from_pickle('ding0_tests_grids_1.pkl'))
    print(gen)
    print(cb)
    print(cd)
    print(stations)
    print(areacenter)
    print(trafos)
    print(loads)
    print(edges)
    ##############################################
    #export some districts
    #directory = os.path.join(os.path.expanduser('~'), 'github/dingo/ding0/20170904152822')
    #results_nodes = []
    #results_edges = []
    #districts     = []
    #for filename in os.listdir(directory):
    #    extension = os.path.splitext(filename)[1]
    #    if extension =='.pkl':
    #        number = int(filename.split('__')[1].split('.')[0])
    #        condition = number%200==0 or \
    #                    number==3545 or \
    #                    number==666 or \
    #                    number==1407 or \
    #                    number==2504 or \
    #                    number==3011
    #        if condition:
    #            file = os.path.join(directory,filename)
    #            nodes, edges = export_network(load_nd_from_pickle(file))
    #            results_nodes.append(nodes)
    #            results_edges.append(edges)
    #            districts.append(number)

    #nodes = pd.concat(results_nodes, axis=0).sort_index()
    #edges = pd.concat(results_edges, axis=0).sort_index()

    #nodes.to_csv(os.path.join(directory,'some_nodes.csv'))
    #edges.to_csv(os.path.join(directory,'some_edges.csv'))

    #print(len(districts))
    #print(districts)

    #print(nodes[nodes['type']=='LV station (aggregated)'])<|MERGE_RESOLUTION|>--- conflicted
+++ resolved
@@ -29,18 +29,11 @@
 from ding0.tools import db
 from ding0.core import NetworkDing0
 from ding0.core import GeneratorDing0
-<<<<<<< HEAD
-from ding0.core import MVCableDistributorDing0
-from ding0.core import LVStationDing0, MVStationDing0
-from ding0.core import CircuitBreakerDing0
-from ding0.core.network.loads import LVLoadDing0, MVLoadDing0
-=======
 from ding0.core import LVCableDistributorDing0, MVCableDistributorDing0
 from ding0.core import MVStationDing0, LVStationDing0
 from ding0.core import CircuitBreakerDing0
-from ding0.core.network.loads import LVLoadDing0
+from ding0.core.network.loads import LVLoadDing0, MVLoadDing0
 from ding0.core import LVLoadAreaCentreDing0
->>>>>>> 25611ac8
 
 from shapely.ops import transform
 import pyproj
@@ -1283,6 +1276,10 @@
           If mode=='MV', then DataFrame is empty.
           If critical==False, then DataFrame is empty.
     '''
+    #######################################################################
+    # database connection
+    conn = db.connection(section='oedb')
+    #######################################################################
     # decide what exactly to do with MV LV
     if mode == 'MV':
         calc_mv = True
@@ -1314,7 +1311,6 @@
             print('  Reading data from pickle district', cl)
             print('########################################')
             try:
-                print((nw_name + '.pkl'))
                 nw = load_nd_from_pickle(nw_name+'.pkl')
             except Exception:
                 continue
@@ -1350,11 +1346,11 @@
             stats = calculate_lvgd_voltage_current_stats(nw)
             lv_crit_nodes.append(stats[0])
             lv_crit_edges.append(stats[1])
-        print(critical, calc_lv, calc_mv)
     #######################################################################
     salida = (mv_stats,lv_stats,mv_crit_nodes,mv_crit_edges,lv_crit_nodes,lv_crit_edges)
     output.put(salida)
     #######################################################################
+    conn.close()
 ########################################################
 def parallel_running_stats(districts_list,
                            n_of_processes,
@@ -1422,12 +1418,8 @@
     '''
     start = time.time()
 
-<<<<<<< HEAD
-    nw_name = 'ding0_grids__' #name of files prefix
-=======
-    nw_name = os.path.join(save_path, 'ding0_grids_') #name of files prefix
-
->>>>>>> 25611ac8
+    nw_name = os.path.join(save_path, 'ding0_grids__') #name of files prefix
+
     #######################################################################
     # Define an output queue
     output_stats = mp.Queue()
@@ -1551,6 +1543,7 @@
     print('\n########################################')
     #######################################################################
     return mv_stats, lv_stats, mv_crit_nodes, mv_crit_edges, lv_crit_nodes, lv_crit_edges
+
 ########################################################
 def export_network(nw, mode=''):
     """
@@ -1787,35 +1780,19 @@
 
 ########################################################
 if __name__ == "__main__":
-<<<<<<< HEAD
-
-    #############################################
-    # test stats
-    """
-    list_ids = [76, 98, 1404, 2272, 2273, 2274]
-    FILEPATH = '/home/manuel/UniHumboldt/Masterarbeit/Data/20170922152523'
-    filename = 'ding0_grids__{id}.pkl'.format(id=list_ids[0])
-    examplefile = os.path.join(FILEPATH, filename)
-    nw = load_nd_from_pickle(filename=examplefile)
-    stats = calculate_mvgd_stats(nw)
-    stats.to_csv(filename.replace('.pkl', '.csv'))
-    """
-    #############################################
-
     #nw = init_mv_grid(mv_grid_districts=[3544, 3545])
-=======
-    #nw = init_mv_grid(mv_grid_districts=[3545,1123,234,15,245, 2039,2588])
->>>>>>> 25611ac8
     #init_mv_grid(mv_grid_districts=list(range(1, 4500, 200)),filename='ding0_tests_grids_1_4500_200.pkl')
     #nw = load_nd_from_pickle(filename='ding0_tests_grids_1.pkl')
     #nw = load_nd_from_pickle(filename='ding0_tests_grids_SevenDistricts.pkl')
     #nw = load_nd_from_pickle(filename='ding0_tests_grids_1_4500_200.pkl')
     #nw = init_mv_grid(mv_grid_districts=[2370],filename=False)
+    #stats = calculate_mvgd_stats(nw)
+    #print(stats)
+    #print(stats.T)
+    #stats.to_csv('stats_1_4500_200.csv')
 
     #############################################
     # generate stats in parallel
-<<<<<<< HEAD
-    
     mv_grid_districts = list(range(1728, 1755))
     n_of_processes = mp.cpu_count() #number of parallel threaths
     n_of_districts = 1 #n° of districts in each cluster
@@ -1828,28 +1805,6 @@
                                       save_csv = True)
     print('#################\nMV STATS:')
     print(mv_stats[0].T)
-    
-=======
-    #base_path = os.path.join(os.path.expanduser('~'), '.ding0')
-    #base_path = ''
-    #run_id = datetime.now().strftime("%Y%m%d%H%M%S")
-    #os.makedirs(os.path.join(base_path, run_id))
-    #save_path =os.path.join(base_path, run_id)
-
-    #mv_grid_districts = list(range(1728, 1732))
-    #n_of_processes = mp.cpu_count() #number of parallel threaths
-    #n_of_districts = 1 #n° of districts in each cluster
-    #mv_stats = parallel_running_stats(districts_list = mv_grid_districts,
-    #                                  n_of_processes = n_of_processes,
-    #                                  n_of_districts = n_of_districts,
-    #                                  source = 'ding0', #'pkl',#
-    #                                  mode = 'LV',
-    #                                  critical = False,
-    #                                  save_csv = True,
-    #                                  save_path = save_path)
-    #print('#################\nMV STATS:')
-    #print(mv_stats[0].T)
->>>>>>> 25611ac8
     #print('#################\nLV STATS:')
     #print(mv_stats[1].T)
     #print('#################\nMV Crit Nodes STATS:')
@@ -1877,77 +1832,4 @@
     #print(stats[1].T)
     #stats = calculate_mvgd_voltage_current_stats(nw)
     #print(stats[0])#.index.tolist())#[1:3].T)#nodes
-    #print(stats[1][1:20])#edges
-
-    #############################################
-    ########## MV stats
-    #stats = pd.DataFrame.from_csv('dingo_grids_1_to_3607_mv_stats.csv')
-    #cols  = [c for c in stats.columns if c[:15] == 'Gen. Cap. of MV']
-    #stats = stats[cols]
-    #cols  = [c for c in stats.columns if c[:20] != 'Gen. Cap. of MV at v']
-    #stats = stats[cols]
-
-    #stats.columns = [ 'Occurances of '+c[16:] for c in stats.columns]
-
-    #stats = stats.T.astype(bool).sum(axis=1)
-    #print(stats)
-    #print(stats[stats['Gen. Cap. of MV oil/other']>0]['Gen. Cap. of MV oil/other'])
-    #print(stats[stats['Gen. Cap. of MV coal/other']>0]['Gen. Cap. of MV coal/other'])
-
-    ########## LV stats
-    #stats = pd.DataFrame.from_csv('dingo_grids_1_to_3607_lv_stats.csv')
-    #cols  = [c for c in stats.columns if c[:14] == 'Gen. Cap. type']
-    #stats = stats[cols]
-
-    #stats.columns = [ 'Occurances of '+c[15:] for c in stats.columns]
-
-    #stats = stats.T.astype(bool).sum(axis=1)
-    #print(stats)
-    ##############################################
-    #see which mv districts have aggregated LA
-    #stats = pd.DataFrame.from_csv('dingo_grids_1_to_3607_mv_stats.csv')
-    #stats = stats[stats['N° of Load Areas - Aggregated']>0].index.tolist()
-    #print(stats)
-    ##############################################
-    gen, cb, cd, stations, areacenter, trafos, loads, edges= export_network(load_nd_from_pickle('ding0_tests_grids_1.pkl'))
-    print(gen)
-    print(cb)
-    print(cd)
-    print(stations)
-    print(areacenter)
-    print(trafos)
-    print(loads)
-    print(edges)
-    ##############################################
-    #export some districts
-    #directory = os.path.join(os.path.expanduser('~'), 'github/dingo/ding0/20170904152822')
-    #results_nodes = []
-    #results_edges = []
-    #districts     = []
-    #for filename in os.listdir(directory):
-    #    extension = os.path.splitext(filename)[1]
-    #    if extension =='.pkl':
-    #        number = int(filename.split('__')[1].split('.')[0])
-    #        condition = number%200==0 or \
-    #                    number==3545 or \
-    #                    number==666 or \
-    #                    number==1407 or \
-    #                    number==2504 or \
-    #                    number==3011
-    #        if condition:
-    #            file = os.path.join(directory,filename)
-    #            nodes, edges = export_network(load_nd_from_pickle(file))
-    #            results_nodes.append(nodes)
-    #            results_edges.append(edges)
-    #            districts.append(number)
-
-    #nodes = pd.concat(results_nodes, axis=0).sort_index()
-    #edges = pd.concat(results_edges, axis=0).sort_index()
-
-    #nodes.to_csv(os.path.join(directory,'some_nodes.csv'))
-    #edges.to_csv(os.path.join(directory,'some_edges.csv'))
-
-    #print(len(districts))
-    #print(districts)
-
-    #print(nodes[nodes['type']=='LV station (aggregated)'])+    #print(stats[1][1:20])#edges