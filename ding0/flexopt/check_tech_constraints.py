"""This file is part of DING0, the DIstribution Network GeneratOr.
DING0 is a tool to generate synthetic medium and low voltage power
distribution grids based on open data.

It is developed in the project open_eGo: https://openegoproject.wordpress.com

DING0 lives at github: https://github.com/openego/ding0/
The documentation is available on RTD: http://ding0.readthedocs.io"""

__copyright__  = "Reiner Lemoine Institut gGmbH"
__license__    = "GNU Affero General Public License Version 3 (AGPL-3.0)"
__url__        = "https://github.com/openego/ding0/blob/master/LICENSE"
__author__     = "nesnoj, gplssm"


# check technical constraints of distribution grids (shared lib)

from ding0.tools import config as cfg_ding0
import logging
from ding0.core.network.loads import LVLoadDing0
from ding0.core.network import GeneratorDing0
from ding0.core.network.cable_distributors import LVCableDistributorDing0
from ding0.core.network.stations import LVStationDing0
from ding0.core.powerflow import q_sign
import networkx as nx
import math


logger = logging.getLogger('ding0')


def check_load(grid, mode):
    """ Checks for over-loading of branches and transformers for MV or LV grid.

    Parameters
    ----------
    grid : :class:`~.ding0.core.GridDing0`
        Grid identifier.
    mode : :obj:`str`
        Kind of grid ('MV' or 'LV').

    Returns
    -------
    :obj:`dict`
        Dict of critical branches with max. relative overloading, and the 
        following format::
        
            {
            branch_1: rel_overloading_1, 
            ..., 
            branch_n: rel_overloading_n
            }
        
    :obj:`list` of :class:`~.ding0.core.network.TransformerDing0` objects
        List of critical transformers with the following format::
        
        [trafo_1, ..., trafo_m]

    Note
    -----
        Lines'/cables' max. capacity (load case and feed-in case) are taken from [#]_.
        

    References
    ----------
    .. [#] dena VNS
    
    See Also
    --------
    ding0.flexopt.reinforce_measures.reinforce_branches_current :
    ding0.flexopt.reinforce_measures.reinforce_branches_voltage :
    
    """

    crit_branches = {}
    crit_stations = []

    if mode == 'MV':
        # load load factors (conditions) for cables, lines and trafos for load- and feedin case

        # load_factor_mv_trans_lc_normal = float(cfg_ding0.get('assumptions',
        #                                                      'load_factor_mv_trans_lc_normal'))
        load_factor_mv_line_lc_normal = float(cfg_ding0.get('assumptions',
                                                             'load_factor_mv_line_lc_normal'))
        load_factor_mv_cable_lc_normal = float(cfg_ding0.get('assumptions',
                                                             'load_factor_mv_cable_lc_normal'))
        #load_factor_mv_trans_fc_normal = float(cfg_ding0.get('assumptions',
        #                                                     'load_factor_mv_trans_fc_normal'))
        load_factor_mv_line_fc_normal = float(cfg_ding0.get('assumptions',
                                                             'load_factor_mv_line_fc_normal'))
        load_factor_mv_cable_fc_normal = float(cfg_ding0.get('assumptions',
                                                             'load_factor_mv_cable_fc_normal'))

        mw2kw = 1e3
        kw2mw = 1e-3

        # STEP 1: check branches' loads
        for branch in grid.graph_edges():
            s_max_th = 3**0.5 * branch['branch'].type['U_n'] * branch['branch'].type['I_max_th']

            if branch['branch'].kind == 'line':
                s_max_th_lcfc = [s_max_th * load_factor_mv_line_lc_normal,
                                 s_max_th * load_factor_mv_line_fc_normal]
            elif branch['branch'].kind == 'cable':
                s_max_th_lcfc = [s_max_th * load_factor_mv_cable_lc_normal,
                                 s_max_th * load_factor_mv_cable_fc_normal]
            else:
                raise ValueError('Branch kind is invalid!')

            # check loads only for non-aggregated Load Areas (aggregated ones are skipped raising except)
            try:
                # check if s_res exceeds allowed values for laod and feedin case
                # CAUTION: The order of values is fix! (1. load case, 2. feedin case)
                if any([s_res * mw2kw > _ for s_res, _ in zip(branch['branch'].s_res, s_max_th_lcfc)]):
                    # save max. relative overloading
                    crit_branches[branch] = max(branch['branch'].s_res) * mw2kw / s_max_th
            except:
                pass

        # STEP 2: check HV-MV station's load

        # NOTE: HV-MV station reinforcement is not required for status-quo
        # scenario since HV-MV trafos already sufficient for load+generation
        # case as done in MVStationDing0.choose_transformers()

        # OLD snippet:
        # cum_peak_load = grid.grid_district.peak_load
        # cum_peak_generation = grid.station().peak_generation(mode='MVLV')
        #
        # # reinforcement necessary only if generation > load
        # if cum_peak_generation > cum_peak_load:
        #     grid.station().choose_transformers
        #
        # cum_trafo_capacity = sum((_.s_max_a for _ in grid.station().transformers()))
        #
        # max_trafo = max((_.s_max_a for _ in grid.station().transformers()))
        #
        # # determine number and size of required transformers
        # kw2mw = 1e-3
        # residual_apparent_power = cum_generation_sum * kw2mw - \
        #                           cum_trafo_capacity

    elif mode == 'LV':
        raise NotImplementedError

    if crit_branches:
        logger.info('==> {} branches have load issues.'.format(
            len(crit_branches)))
    if crit_stations:
        logger.info('==> {} stations have load issues.'.format(
            len(crit_stations)))

    return crit_branches, crit_stations


def check_voltage(grid, mode):
    """ Checks for voltage stability issues at all nodes for MV or LV grid

    Parameters
    ----------
    grid : :class:`~.ding0.core.GridDing0`
        Grid identifier.
    mode : :obj:`str`
        Kind of grid ('MV' or 'LV').

    Returns
    -------
    :obj:`list` of Ding0 node object (member of graph) either

        * :class:`~.ding0.core.network.GeneratorDing0` or
        * :class:`~.ding0.core.network.GeneratorFluctuatingDing0` or
        * :class:`~.ding0.core.network.LoadDing0` or
        * :class:`~.ding0.core.network.StationDing0` or
        * :class:`~.ding0.core.network.CircuitBreakerDing0` or
        * :class:`~.ding0.core.network.CableDistributorDing0`

        List of critical nodes, sorted descending by voltage difference.

    Note
    -----
        The examination is done in two steps, according to [#]_ :
        
        1. It is checked #TODO: what?
        
        2. #TODO: what's next?
        
    References
    ----------
    .. [#] dena VNS
    """

    crit_nodes = {}

    if mode == 'MV':
        # load max. voltage difference for load and feedin case
        mv_max_v_level_lc_diff_normal = float(cfg_ding0.get('mv_routing_tech_constraints',
                                                            'mv_max_v_level_lc_diff_normal'))
        mv_max_v_level_fc_diff_normal = float(cfg_ding0.get('mv_routing_tech_constraints',
                                                            'mv_max_v_level_fc_diff_normal'))

        # check nodes' voltages
        voltage_station = grid._station.voltage_res
        for node in grid.graph_nodes_sorted():
            try:
                # compare node's voltage with max. allowed voltage difference for load and feedin case
                if (abs(voltage_station[0] - node.voltage_res[0]) > mv_max_v_level_lc_diff_normal) or\
                   (abs(voltage_station[1] - node.voltage_res[1]) > mv_max_v_level_fc_diff_normal):

                    crit_nodes[node] = {'node': node,
                                        'v_diff': max([abs(v2-v1) for v1, v2 in zip(node.voltage_res, voltage_station)])}
            except:
                pass

    elif mode == 'LV':
        raise NotImplementedError

    if crit_nodes:
        logger.info('==> {} nodes have voltage issues.'.format(len(crit_nodes)))

    return [_['node'] for _ in sorted(crit_nodes.values(), key=lambda _: _['v_diff'], reverse=True)]


def get_critical_line_loading(grid):
    """
    Assign line loading to each branch determined by peak load and peak
    generation of descendant branches

    The attribute `s_res` is a list of two elements
    1. apparent power in load case
    2. apparent power in feed-in case

    Parameters
    ----------
    grid : :class:`~.ding0.core.network.grids.LVGridDing0`
        Ding0 LV grid object

    Returns
    -------
    :obj:`list`
        List of critical branches incl. its line loading
    :obj:`list`
        List of critical stations incl. its transformer loading
    """
    cos_phi_load = cfg_ding0.get('assumptions', 'cos_phi_load')
    cos_phi_feedin = cfg_ding0.get('assumptions', 'cos_phi_gen')
    lf_trafo_load = cfg_ding0.get('assumptions',
                                  "load_factor_lv_trans_lc_normal")
    lf_trafo_gen = cfg_ding0.get('assumptions',
                                  "load_factor_lv_trans_fc_normal")

    critical_branches = []
    critical_stations = []

    # Convert grid to a tree (is a directed graph)
    # based on this tree, descendants of each node are accessible
    station = grid._station

    tree = nx.dfs_tree(grid._graph, station)

    for node in tree.nodes():

        # list of descendant nodes including the node itself
        descendants = list(nx.descendants(tree, node))
        descendants.append(node)

        if isinstance(node, LVStationDing0):
            # determine cumulative peak load at node and assign to branch
            peak_load, peak_gen = peak_load_generation_at_node(descendants)

            if grid.id_db == 61107:
                if isinstance(node, LVStationDing0):
                    print(node)
            # get trafos cumulative apparent power
            s_max_trafos = sum([_.s_max_a for _ in node._transformers])

            # compare with load and generation connected to
            if (((peak_load / cos_phi_load) > s_max_trafos * lf_trafo_load) or
                    ((peak_gen / cos_phi_feedin) > s_max_trafos * lf_trafo_gen)):
                critical_stations.append(
                    {'station': node,
                     's_max': [
                         peak_load / cos_phi_load,
                         peak_gen / cos_phi_feedin]})

        else:
            # preceeding node of node
            predecessors = list(tree.predecessors(node))

            # a non-meshed grid topology returns a list with only 1 item
            predecessor = predecessors[0]

            # get preceeding
            branches = grid.graph_branches_from_node(node)
            preceeding_branch = [branch for branch in branches
                                 if branch[0] is predecessor][0]

            # determine cumulative peak load at node and assign to branch
            peak_load, peak_gen = peak_load_generation_at_node(descendants)

            s_max_th = 3 ** 0.5 * preceeding_branch[1]['branch'].type['U_n'] * \
                       preceeding_branch[1]['branch'].type['I_max_th'] / 1e3

            if (((peak_load / cos_phi_load) > s_max_th) or
                    ((peak_gen / cos_phi_feedin) > s_max_th)):
                critical_branches.append(
                    {'branch': preceeding_branch[1]['branch'],
                     's_max': [
                         peak_load / cos_phi_load,
                         peak_gen / cos_phi_feedin]})

    return critical_branches, critical_stations


def peak_load_generation_at_node(nodes):
    """
    Get maximum occuring load and generation at a certain node

    Summarizes peak loads and nominal generation power of descendant nodes
    of a branch

    Parameters
    ----------
    nodes : :obj:`list`
        Any LV grid Ding0 node object that is part of the grid topology

    Return
    ------
    :any:`float`
        peak_load : Sum of peak loads of descendant nodes
    :any:`float`
        peak_generation : Sum of nominal power of generation at descendant nodes
    """

    loads = [node.peak_load for node in nodes
             if isinstance(node, LVLoadDing0)]
    peak_load = sum(loads)

    generation = [node.capacity for node in nodes
             if isinstance(node, GeneratorDing0)]
    peak_generation = sum(generation)

    return peak_load, peak_generation


def get_critical_voltage_at_nodes(grid):
    r"""
    Estimate voltage drop/increase induced by loads/generators connected to the
    grid.

    Based on voltage level at each node of the grid critical nodes in terms
    of exceed tolerable voltage drop/increase are determined.
    The tolerable voltage drop/increase is defined by [#VDE]_ a adds up to
    3 % of nominal voltage.
    The longitudinal voltage drop at each line segment is estimated by a
    simplified approach (neglecting the transverse voltage drop) described in
    [#VDE]_.

    Two equations are available for assessing voltage drop/ voltage increase.

    The first is used to assess a voltage drop in the load case

    .. math::
        \\Delta u = \\frac{S_{Amax} \cdot ( R_{kV} \cdot cos(\phi) + X_{kV} \cdot sin(\phi) )}{U_{nom}}

    The second equation can be used to assess the voltage increase in case of
    feedin. The only difference is the negative sign before X. This is related
    to consider a voltage drop due to inductive operation of generators.

    .. math::
        \\Delta u = \\frac{S_{Amax} \cdot ( R_{kV} \cdot cos(\phi) - X_{kV} \cdot sin(\phi) )}{U_{nom}}

    =================  =============================
    Symbol             Description
    =================  =============================
    :math:`\Delta u`   Voltage drop/increase at node
    :math:`S_{Amax}`   Apparent power
    :math:`R_{kV}`     Short-circuit resistance
    :math:`X_{kV}`     Short-circuit reactance
    :math:`cos(\phi)`  Power factor
    :math:`U_{nom}`    Nominal voltage
    =================  =============================

    Parameters
    ----------
    grid : :class:`~.ding0.core.network.grids.LVGridDing0`
        Ding0 LV grid object

    Note
    -----
    The implementation highly depends on topology of LV grid. This must not
    change its topology from radial grid with stubs branching from radial
    branches. In general, the approach of [#VDE]_ is only applicable to grids of
    radial topology.

    We consider the transverse voltage drop/increase by applying the same
    methodology successively on results of main branch. The voltage
    drop/increase at each house connection branch (aka. stub branch or grid
    connection point) is estimated by superposition based on voltage level
    in the main branch cable distributor.
    
    References
    ----------
    .. [#VDE] VDE Anwenderrichtlinie: Erzeugungsanlagen am Niederspannungsnetz –
        Technische Mindestanforderungen für Anschluss und Parallelbetrieb von
        Erzeugungsanlagen am Niederspannungsnetz, 2011
    """

    v_delta_tolerable_fc = cfg_ding0.get('assumptions',
                                      'lv_max_v_level_fc_diff_normal')
    v_delta_tolerable_lc = cfg_ding0.get('assumptions',
                                      'lv_max_v_level_lc_diff_normal')

    crit_nodes = []

    # get list of nodes of main branch in right order
    tree = nx.dfs_tree(grid._graph, grid._station)

    # list for nodes of main branch
    main_branch = []

    # list of stub cable distributors branching from main branch
    grid_conn_points = []

    # fill two above lists
    for node in list(nx.descendants(tree, grid._station)):
        successors = list(tree.successors(node))
        if successors and all(isinstance(successor, LVCableDistributorDing0)
               for successor in successors):
            main_branch.append(node)
        elif (isinstance(node, LVCableDistributorDing0) and
            all(isinstance(successor, (GeneratorDing0, LVLoadDing0))
               for successor in successors)):
            grid_conn_points.append(node)

<<<<<<< HEAD
    # voltage at substation bus bar
    r_mv_grid, x_mv_grid = get_mv_impedance(grid)

    z_trafo = 1/sum(1/(tr.z(voltage_level = grid.v_level/1000)) for tr in grid._station._transformers)
    r_trafo = z_trafo.real
    x_trafo = z_trafo.imag

    v_delta_load_case_bus_bar, \
    v_delta_gen_case_bus_bar = get_voltage_at_bus_bar(grid, tree)
=======
    v_delta_load_case_bus_bar, v_delta_gen_case_bus_bar  = get_voltage_at_bus_bar(grid, tree)
>>>>>>> 8fd45b18

    if (abs(v_delta_gen_case_bus_bar) > v_delta_tolerable_fc
        or abs(v_delta_load_case_bus_bar) > v_delta_tolerable_lc):
        crit_nodes.append({'node': grid._station,
                           'v_diff': [v_delta_load_case_bus_bar,
                                      v_delta_gen_case_bus_bar]})



    # voltage at main route nodes
    for first_node in [b for b in tree.successors(grid._station)
                   if b in main_branch]:

        # initiate loop over feeder
        successor = first_node
        # cumulative voltage drop/increase at substation bus bar
        v_delta_load_cum = v_delta_load_case_bus_bar
        v_delta_gen_cum = v_delta_gen_case_bus_bar

        # successively determine voltage levels for succeeding nodes
        while successor:
            # calculate voltage drop over preceding line
            voltage_delta_load, voltage_delta_gen  = get_delta_voltage_preceding_line(grid, tree, successor)
            # add voltage drop over preceding line
            v_delta_load_cum += voltage_delta_load
            v_delta_gen_cum += voltage_delta_gen

            # roughly estimate transverse voltage drop
            stub_node = [_ for _ in tree.successors(successor) if
                         _ not in main_branch][0]
            v_delta_load_stub, v_delta_gen_stub  = get_delta_voltage_preceding_line(grid, tree, stub_node)

            # check if voltage drop at node exceeds tolerable voltage drop
            if (abs(v_delta_gen_cum) > (v_delta_tolerable_fc)
                or abs(v_delta_load_cum) > (
                            v_delta_tolerable_lc)):
                # add node and successing stub node to critical nodes
                crit_nodes.append({'node': successor,
                                   'v_diff': [v_delta_load_cum,
                                              v_delta_gen_cum]})
                crit_nodes.append({'node': stub_node,
                                   'v_diff': [
                                       v_delta_load_cum + v_delta_load_stub,
                                       v_delta_gen_cum + v_delta_gen_stub]})
            # check if voltage drop at stub node exceeds tolerable voltage drop
            elif ((abs(v_delta_gen_cum + v_delta_gen_stub) > v_delta_tolerable_fc)
                or (abs(v_delta_load_cum + v_delta_load_stub) > v_delta_tolerable_lc)):
                # add stub node to critical nodes
                crit_nodes.append({'node': stub_node,
                                   'v_diff': [
                                       v_delta_load_cum + v_delta_load_stub,
                                       v_delta_gen_cum + v_delta_gen_stub]})


            successor = [_ for _ in tree.successors(successor)
                         if _ in main_branch]
            if successor:
                successor = successor[0]

    return crit_nodes


def get_voltage_at_bus_bar(grid, tree):
    """
        Determine voltage level at bus bar of MV-LV substation

        Parameters
        ----------
        grid : :class:`~.ding0.core.network.grids.LVGridDing0`
            Ding0 grid object
        tree : :networkx:`NetworkX Graph Obj< >`
            Tree of grid topology:

        Returns
        -------
        :obj:`list`
            Voltage at bus bar. First item refers to load case, second item refers
            to voltage in feedin (generation) case
        """
    # impedance of mv grid and transformer
    r_mv_grid, x_mv_grid = get_mv_impedance_at_voltage_level(grid, grid.v_level / 1e3)
    r_trafo = sum([tr.r for tr in grid._station._transformers]) # ToDo: change calculation of transformer impedance according to branch transformer data
    x_trafo = sum([tr.x for tr in grid._station._transformers])
    # cumulative resistance/reactance at bus bar
    r_busbar = r_mv_grid + r_trafo
    x_busbar = x_mv_grid + x_trafo
    # get voltage drop at substation bus bar
    v_delta_load_case_bus_bar, \
    v_delta_gen_case_bus_bar = get_voltage_delta_branch(tree, grid._station, r_busbar, x_busbar)
    return v_delta_load_case_bus_bar, v_delta_gen_case_bus_bar


def get_delta_voltage_preceding_line(grid, tree, node):
    """
    Parameters
    ----------
    grid : :class:`~.ding0.core.network.grids.LVGridDing0`
        Ding0 grid object
    tree: :networkx:`NetworkX Graph Obj< >`
        Tree of grid topology
    node: graph node
        Node at end of line
    Return
    ------
    :any:`float`
        Voltage drop over preceding line of node
    """

    # get impedance of preceding line
    omega = 2 * math.pi * 50  # ToDo: change 50 to meta frequency when merged to branch with introduction of this value

    # choose preceding branch
    branch = [_ for _ in grid.graph_branches_from_node(node) if
              _[0] in list(tree.predecessors(node))][0][1]

    # calculate impedance of preceding branch
    r_line = (branch['branch'].type['R'] * branch['branch'].length/1e3)
    x_line = (branch['branch'].type['L'] / 1e3 * omega *
         branch['branch'].length/1e3)

    # get voltage drop over preceeding line
    voltage_delta_load, voltage_delta_gen = \
        get_voltage_delta_branch(tree, node, r_line, x_line)

    return voltage_delta_load, voltage_delta_gen


def get_voltage_delta_branch(tree, node, r, x):
    """
    Determine voltage for a branch with impedance r + jx

    Parameters
    ----------
    tree : :networkx:`NetworkX Graph Obj< >`
        Tree of grid topology
    node : graph node
        Node to determine voltage level at
    r : float
        Resistance of preceeding branch
    x : float
        Reactance of preceeding branch

    Return
    ------
    :any:`float`
        Delta voltage for branch
    """
    cos_phi_load = cfg_ding0.get('assumptions', 'cos_phi_load')
    cos_phi_feedin = cfg_ding0.get('assumptions', 'cos_phi_gen')
    cos_phi_load_mode = cfg_ding0.get('assumptions', 'cos_phi_load_mode')
    cos_phi_feedin_mode = cfg_ding0.get('assumptions', 'cos_phi_gen_mode') #ToDo: Check if this is true. Why would generator run in a way that aggravates voltage issues?
    v_nom = cfg_ding0.get('assumptions', 'lv_nominal_voltage')
<<<<<<< HEAD
    freq = cfg_ding0.get('assumptions', 'frequency')
    omega = 2 * math.pi * freq

    # add resistance/ reactance to preceeding
    in_edge = [_ for _ in grid.graph_branches_from_node(node) if
               _[0] in list(tree.predecessors(node))][0][1]
    r = r_preceeding + (in_edge['branch'].type['R_l'] *
                     in_edge['branch'].length)
    x = x_preceeding + (in_edge['branch'].type['L_l'] / 1e3 * omega *
                     in_edge['branch'].length)
=======
>>>>>>> 8fd45b18

    # get apparent power for load and generation case
    peak_load, gen_capacity = get_cumulated_conn_gen_load(tree, node)
    s_max_load = peak_load/cos_phi_load
    s_max_feedin = gen_capacity/cos_phi_feedin

    # determine voltage increase/ drop a node
    x_sign_load = q_sign(cos_phi_load_mode, 'load')
    voltage_delta_load = voltage_delta_vde(v_nom, s_max_load, r, x_sign_load * x,
                                           cos_phi_load)
    x_sign_gen = q_sign(cos_phi_feedin_mode, 'load')
    voltage_delta_gen = voltage_delta_vde(v_nom, s_max_feedin, r, x_sign_gen * x,
                                          cos_phi_feedin)

    return [voltage_delta_load, voltage_delta_gen]


def get_cumulated_conn_gen_load(graph, node):
    """
    Get generation capacity/ peak load of all descending nodes

    Parameters
    ----------
    graph : :networkx:`NetworkX Graph Obj< >`
        Directed graph
    node : graph node
        Node of the main branch of LV grid

    Returns
    -------
    :obj:`list`
        A list containing two items

        # cumulated peak load of connected loads at descending nodes of node
        # cumulated generation capacity of connected generators at descending nodes of node
    """

    # loads and generators connected to descending nodes
    peak_load = sum(
        [node.peak_load for node in nx.descendants(graph, node)
         if isinstance(node, LVLoadDing0)])
    generation = sum(
        [node.capacity for node in nx.descendants(graph, node)
         if isinstance(node, GeneratorDing0)])
    return [peak_load, generation]


def get_mv_impedance_at_voltage_level(grid, voltage_level):
    """
    Determine MV grid impedance (resistance and reactance separately)

    Parameters
    ----------
    grid : :class:`~.ding0.core.network.grids.LVGridDing0`
    voltage_level: float
        voltage level to which impedance is rescaled (normally 0.4 kV for LV)

    Returns
    -------
    :obj:`list`
        List containing resistance and reactance of MV grid
    """
    freq = cfg_ding0.get('assumptions', 'frequency')
    omega = 2 * math.pi * freq

    mv_grid = grid.grid_district.lv_load_area.mv_grid_district.mv_grid
    edges = mv_grid.find_path(grid._station, mv_grid._station, type='edges')
    r_mv_grid = sum([e[2]['branch'].type['R_l'] * e[2]['branch'].length / 1e3
                     for e in edges])
    x_mv_grid = sum([e[2]['branch'].type['L_l'] / 1e3 * omega * e[2][
        'branch'].length / 1e3 for e in edges])
    # rescale to voltage level
    r_mv_grid_vl = r_mv_grid * (voltage_level / mv_grid.v_level) ** 2
    x_mv_grid_vl = x_mv_grid * (voltage_level / mv_grid.v_level) ** 2
    return [r_mv_grid_vl, x_mv_grid_vl]


def voltage_delta_vde(v_nom, s_max, r, x, cos_phi):
    """
<<<<<<< HEAD
    cos_phi_load = cfg_ding0.get('assumptions', 'cos_phi_load')
    cos_phi_load_mode = cfg_ding0.get('assumptions', 'cos_phi_load_mode')
    cos_phi_feedin = cfg_ding0.get('assumptions', 'cos_phi_gen')
    cos_phi_feedin_mode = cfg_ding0.get('assumptions', 'cos_phi_gen_mode')
    v_nom = cfg_ding0.get('assumptions', 'lv_nominal_voltage')
    freq = cfg_ding0.get('assumptions', 'frequency')
    omega = 2 * math.pi * freq

    stub_branch = [_ for _ in grid.graph_branches_from_node(main_branch_node) if
                   _[0] == stub_node][0][1]
    r_stub = stub_branch['branch'].type['R_l'] * stub_branch[
        'branch'].length / 1e3
    x_stub = stub_branch['branch'].type['L_l'] / 1e3 * omega * \
             stub_branch['branch'].length / 1e3
    s_max_gen = [_.capacity / cos_phi_feedin
                 for _ in tree.successors(stub_node)
                 if isinstance(_, GeneratorDing0)]
    if s_max_gen:
        s_max_gen = s_max_gen[0]
        x_sign_gen = q_sign(cos_phi_feedin_mode, 'load')
        v_delta_stub_gen = voltage_delta_vde(v_nom, s_max_gen, r_stub + r_preceeding,
                                             x_sign_gen * (x_stub + x_preceedig), cos_phi_feedin)
    else:
        v_delta_stub_gen = 0

    s_max_load = [_.peak_load / cos_phi_load
                  for _ in tree.successors(stub_node)
                  if isinstance(_, LVLoadDing0)]
    if s_max_load:
        s_max_load = s_max_load[0]
        x_sign_load = q_sign(cos_phi_load_mode, 'load')
        v_delta_stub_load = voltage_delta_vde(v_nom, s_max_load, r_stub + r_preceeding,
                                              x_sign_load * (x_stub + x_preceedig), cos_phi_load)
    else:
        v_delta_stub_load = 0

    return [v_delta_stub_load, v_delta_stub_gen]

=======
    Estimate voltrage drop/increase
>>>>>>> 8fd45b18

    The VDE [#]_ proposes a simplified method to estimate voltage drop or
    increase in radial grids.

    Parameters
    ----------
    v_nom : :obj:`int`
        Nominal voltage
    s_max : :obj:`float`
        Apparent power
    r : :obj:`float`
        Short-circuit resistance from node to HV/MV substation (in ohm)
    x : :obj:`float`
        Short-circuit reactance from node to HV/MV substation (in ohm). Must
        be a signed number indicating (+) inductive reactive consumer (load
        case) or (-) inductive reactive supplier (generation case)
    cos_phi : :obj:`float`
        The cosine phi of the connected generator or load that induces the
        voltage change

    Returns
    -------
<<<<<<< HEAD
    :obj:`list`
        Voltage at bus bar. First item refers to load case, second item refers
        to voltage in feedin (generation) case
    """

    # voltage at substation bus bar
    r_mv_grid, x_mv_grid = get_mv_impedance(grid)

    z_trafo = 1 / sum(1 / (tr.z(voltage_level = grid.v_level/1000)) for tr in grid._station._transformers)
    r_trafo = z_trafo.real
    x_trafo = z_trafo.imag

    cos_phi_load = cfg_ding0.get('assumptions', 'cos_phi_load')
    cos_phi_load_mode = cfg_ding0.get('assumptions', 'cos_phi_load_mode')
    cos_phi_feedin = cfg_ding0.get('assumptions', 'cos_phi_gen')
    cos_phi_feedin_mode = cfg_ding0.get('assumptions', 'cos_phi_gen_mode')
    v_nom = cfg_ding0.get('assumptions', 'lv_nominal_voltage')

    # loads and generators connected to bus bar
    bus_bar_load = sum(
        [node.peak_load for node in tree.successors(grid._station)
         if isinstance(node, LVLoadDing0)]) / cos_phi_load
    bus_bar_generation = sum(
        [node.capacity for node in tree.successors(grid._station)
         if isinstance(node, GeneratorDing0)]) / cos_phi_feedin
=======
    :obj:`float`
        Voltage drop or increase
>>>>>>> 8fd45b18

    References
    ----------
    .. [#] VDE Anwenderrichtlinie: Erzeugungsanlagen am Niederspannungsnetz –
        Technische Mindestanforderungen für Anschluss und Parallelbetrieb von
        Erzeugungsanlagen am Niederspannungsnetz, 2011

    """
    delta_v = (s_max * 1e3 * (
            r * cos_phi - x * math.sin(math.acos(cos_phi)))) / v_nom ** 2
    return delta_v<|MERGE_RESOLUTION|>--- conflicted
+++ resolved
@@ -432,19 +432,7 @@
                for successor in successors)):
             grid_conn_points.append(node)
 
-<<<<<<< HEAD
-    # voltage at substation bus bar
-    r_mv_grid, x_mv_grid = get_mv_impedance(grid)
-
-    z_trafo = 1/sum(1/(tr.z(voltage_level = grid.v_level/1000)) for tr in grid._station._transformers)
-    r_trafo = z_trafo.real
-    x_trafo = z_trafo.imag
-
-    v_delta_load_case_bus_bar, \
-    v_delta_gen_case_bus_bar = get_voltage_at_bus_bar(grid, tree)
-=======
     v_delta_load_case_bus_bar, v_delta_gen_case_bus_bar  = get_voltage_at_bus_bar(grid, tree)
->>>>>>> 8fd45b18
 
     if (abs(v_delta_gen_case_bus_bar) > v_delta_tolerable_fc
         or abs(v_delta_load_case_bus_bar) > v_delta_tolerable_lc):
@@ -597,19 +585,6 @@
     cos_phi_load_mode = cfg_ding0.get('assumptions', 'cos_phi_load_mode')
     cos_phi_feedin_mode = cfg_ding0.get('assumptions', 'cos_phi_gen_mode') #ToDo: Check if this is true. Why would generator run in a way that aggravates voltage issues?
     v_nom = cfg_ding0.get('assumptions', 'lv_nominal_voltage')
-<<<<<<< HEAD
-    freq = cfg_ding0.get('assumptions', 'frequency')
-    omega = 2 * math.pi * freq
-
-    # add resistance/ reactance to preceeding
-    in_edge = [_ for _ in grid.graph_branches_from_node(node) if
-               _[0] in list(tree.predecessors(node))][0][1]
-    r = r_preceeding + (in_edge['branch'].type['R_l'] *
-                     in_edge['branch'].length)
-    x = x_preceeding + (in_edge['branch'].type['L_l'] / 1e3 * omega *
-                     in_edge['branch'].length)
-=======
->>>>>>> 8fd45b18
 
     # get apparent power for load and generation case
     peak_load, gen_capacity = get_cumulated_conn_gen_load(tree, node)
@@ -689,48 +664,7 @@
 
 def voltage_delta_vde(v_nom, s_max, r, x, cos_phi):
     """
-<<<<<<< HEAD
-    cos_phi_load = cfg_ding0.get('assumptions', 'cos_phi_load')
-    cos_phi_load_mode = cfg_ding0.get('assumptions', 'cos_phi_load_mode')
-    cos_phi_feedin = cfg_ding0.get('assumptions', 'cos_phi_gen')
-    cos_phi_feedin_mode = cfg_ding0.get('assumptions', 'cos_phi_gen_mode')
-    v_nom = cfg_ding0.get('assumptions', 'lv_nominal_voltage')
-    freq = cfg_ding0.get('assumptions', 'frequency')
-    omega = 2 * math.pi * freq
-
-    stub_branch = [_ for _ in grid.graph_branches_from_node(main_branch_node) if
-                   _[0] == stub_node][0][1]
-    r_stub = stub_branch['branch'].type['R_l'] * stub_branch[
-        'branch'].length / 1e3
-    x_stub = stub_branch['branch'].type['L_l'] / 1e3 * omega * \
-             stub_branch['branch'].length / 1e3
-    s_max_gen = [_.capacity / cos_phi_feedin
-                 for _ in tree.successors(stub_node)
-                 if isinstance(_, GeneratorDing0)]
-    if s_max_gen:
-        s_max_gen = s_max_gen[0]
-        x_sign_gen = q_sign(cos_phi_feedin_mode, 'load')
-        v_delta_stub_gen = voltage_delta_vde(v_nom, s_max_gen, r_stub + r_preceeding,
-                                             x_sign_gen * (x_stub + x_preceedig), cos_phi_feedin)
-    else:
-        v_delta_stub_gen = 0
-
-    s_max_load = [_.peak_load / cos_phi_load
-                  for _ in tree.successors(stub_node)
-                  if isinstance(_, LVLoadDing0)]
-    if s_max_load:
-        s_max_load = s_max_load[0]
-        x_sign_load = q_sign(cos_phi_load_mode, 'load')
-        v_delta_stub_load = voltage_delta_vde(v_nom, s_max_load, r_stub + r_preceeding,
-                                              x_sign_load * (x_stub + x_preceedig), cos_phi_load)
-    else:
-        v_delta_stub_load = 0
-
-    return [v_delta_stub_load, v_delta_stub_gen]
-
-=======
     Estimate voltrage drop/increase
->>>>>>> 8fd45b18
 
     The VDE [#]_ proposes a simplified method to estimate voltage drop or
     increase in radial grids.
@@ -753,36 +687,8 @@
 
     Returns
     -------
-<<<<<<< HEAD
-    :obj:`list`
-        Voltage at bus bar. First item refers to load case, second item refers
-        to voltage in feedin (generation) case
-    """
-
-    # voltage at substation bus bar
-    r_mv_grid, x_mv_grid = get_mv_impedance(grid)
-
-    z_trafo = 1 / sum(1 / (tr.z(voltage_level = grid.v_level/1000)) for tr in grid._station._transformers)
-    r_trafo = z_trafo.real
-    x_trafo = z_trafo.imag
-
-    cos_phi_load = cfg_ding0.get('assumptions', 'cos_phi_load')
-    cos_phi_load_mode = cfg_ding0.get('assumptions', 'cos_phi_load_mode')
-    cos_phi_feedin = cfg_ding0.get('assumptions', 'cos_phi_gen')
-    cos_phi_feedin_mode = cfg_ding0.get('assumptions', 'cos_phi_gen_mode')
-    v_nom = cfg_ding0.get('assumptions', 'lv_nominal_voltage')
-
-    # loads and generators connected to bus bar
-    bus_bar_load = sum(
-        [node.peak_load for node in tree.successors(grid._station)
-         if isinstance(node, LVLoadDing0)]) / cos_phi_load
-    bus_bar_generation = sum(
-        [node.capacity for node in tree.successors(grid._station)
-         if isinstance(node, GeneratorDing0)]) / cos_phi_feedin
-=======
     :obj:`float`
         Voltage drop or increase
->>>>>>> 8fd45b18
 
     References
     ----------
