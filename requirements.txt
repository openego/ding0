--- conflicted
+++ resolved
@@ -11,11 +11,6 @@
 seaborn == 0.11.1
 unittest2 == 1.1.0
 oedialect == 0.0.10
-<<<<<<< HEAD
-geopandas == 0.9.0
-descartes == 1.1.0
-numpy <= 1.22.4
-=======
 geopandas >= 0.9.0
 descartes == 1.1.0
 osmnx~=1.1.1
@@ -28,5 +23,4 @@
 # requests~=2.26.0
 contextily~=1.2.0
 argparse~=1.4.0
-setuptools~=57.4.0
->>>>>>> 90d87f08
+setuptools~=57.4.0