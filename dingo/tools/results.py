--- conflicted
+++ resolved
@@ -144,17 +144,10 @@
 
     abs_path = os.path.abspath(path)
 
-    if len(nd._mv_grid_districts) > 1:
-        name_extension = '_{number}-{number2}'.format(
-<<<<<<< HEAD
-            number=nd._mv_grid_districts[0].id_db,
-            number2=nd._mv_grid_districts[-1].id_db)
-=======
-            number=nd._mv_grid_districts[0],
-            number2=nd._mv_grid_districts[-1])
->>>>>>> 8050d0c4
-    else:
-        name_extension = '_{number}'.format(number=nd._mv_grid_districts[0].id_db)
+    def concat_and_save_csv(self, filenames, result_filename):
+        """
+        Concatenate and save multiple csv files in `base_path` specified by
+        filnames
 
     if filename is None:
         filename = "dingo_grids_{ext}.pkl".format(
