--- conflicted
+++ resolved
@@ -1,11 +1,11 @@
 from egoio.db_tables import calc_ego_mv_powerflow as orm_pypsa
-from egoio.db_tables.calc_ego_mv_powerflow import ResBus, ResLine, \
+from egoio.db_tables.calc_ego_mv_powerflow import ResBus, ResLine,\
     ResTransformer, Bus, Line, Transformer
 
-from egopowerflow.tools.io import get_timerange, import_components, \
-    import_pq_sets, create_powerflow_problem, results_to_oedb, \
-    transform_timeseries4pypsa
+from egopowerflow.tools.io import get_timerange, import_components,\
+    import_pq_sets, create_powerflow_problem, results_to_oedb, transform_timeseries4pypsa
 from egopowerflow.tools.plot import add_coordinates, plot_line_loading
+
 
 from egoio.db_tables.calc_ego_mv_powerflow import Bus, Line, Generator, Load, \
     Transformer, TempResolution, BusVMagSet, GeneratorPqSet, LoadPqSet
@@ -20,14 +20,10 @@
 from geoalchemy2.shape import from_shape
 from math import tan, acos, pi, sqrt
 from shapely.geometry import LineString
-<<<<<<< HEAD
 from pandas import Series, read_sql_query, DataFrame, DatetimeIndex
 from pypsa.io import import_series_from_dataframe
 
 from datetime import datetime
-=======
-from pandas import read_sql_query
->>>>>>> 05310357
 
 
 def delete_powerflow_tables(session):
@@ -80,7 +76,7 @@
 
     voltage_set_slack = cfg_dingo.get("mv_routing_tech_constraints",
                                       "mv_station_v_level_operation")
-
+    
     kw2mw = 1e-3
 
     # # TODO: only for debugging, remove afterwards
@@ -104,24 +100,22 @@
                     grid_id=grid.id_db)
                 bus_pq_set_mv = orm_pypsa.BusVMagSet(
                     bus_id=node.pypsa_id,
-                    temp_id=temp_id,
+                    temp_id = temp_id,
                     v_mag_pu_set=[1, 1],
                     grid_id=grid.id_db)
                 session.add(bus_mv)
                 session.add(bus_pq_set_mv)
                 if lv_transformer is True:
                     # Add transformer to bus
-                    print("Regarding x, r and s_nom LV station {} only " \
-                          "first transformer in considered in PF " \
-                          "analysis".format(node))
+                    print("Regarding x, r and s_nom LV station {} only "\
+                        "first transformer in considered in PF "\
+                        "analysis".format(node))
                     # TODO: consider multiple transformers and remove above warning
                     transformer = orm_pypsa.Transformer(
-                        trafo_id='_'.join(
-                            ['MV', str(grid.id_db), 'trf', str(node.id_db)]),
+                        trafo_id='_'.join(['MV', str(grid.id_db), 'trf', str(node.id_db)]),
                         s_nom=node._transformers[0].s_max_a,
                         bus0=node.pypsa_id,
-                        bus1='_'.join(
-                            ['MV', str(grid.id_db), 'trd', str(node.id_db)]),
+                        bus1='_'.join(['MV', str(grid.id_db), 'trd', str(node.id_db)]),
                         x=node._transformers[0].x,
                         r=node._transformers[0].r,
                         tap_ratio=1,
@@ -130,14 +124,12 @@
                     session.add(transformer)
                     # Add bus on transformer's LV side
                     bus_lv = orm_pypsa.Bus(
-                        bus_id='_'.join(
-                            ['MV', str(grid.id_db), 'trd', str(node.id_db)]),
+                        bus_id='_'.join(['MV', str(grid.id_db), 'trd', str(node.id_db)]),
                         v_nom=node._transformers[0].v_level,
                         geom=from_shape(node.geo_data, srid=srid),
                         grid_id=grid.id_db)
                     bus_pq_set_lv = orm_pypsa.BusVMagSet(
-                        bus_id='_'.join(
-                            ['MV', str(grid.id_db), 'trd', str(node.id_db)]),
+                        bus_id='_'.join(['MV', str(grid.id_db), 'trd', str(node.id_db)]),
                         temp_id=temp_id,
                         v_mag_pu_set=[1, 1],
                         grid_id=grid.id_db)
@@ -145,10 +137,8 @@
                     session.add(bus_pq_set_lv)
                     # Add aggregated LV load to LV bus
                     load = orm_pypsa.Load(
-                        load_id='_'.join(
-                            ['MV', str(grid.id_db), 'loa', str(node.id_db)]),
-                        bus='_'.join(
-                            ['MV', str(grid.id_db), 'trd', str(node.id_db)]),
+                        load_id = '_'.join(['MV', str(grid.id_db), 'loa', str(node.id_db)]),
+                        bus = '_'.join(['MV', str(grid.id_db), 'trd', str(node.id_db)]),
                         grid_id=grid.id_db)
                 else:
                     # Add aggregated LV load to MV bus
@@ -158,13 +148,12 @@
                         bus=node.pypsa_id,
                         grid_id=grid.id_db)
                 load_pq_set = orm_pypsa.LoadPqSet(
-                    load_id='_'.join(
-                        ['MV', str(grid.id_db), 'loa', str(node.id_db)]),
-                    temp_id=temp_id,
-                    p_set=[node.peak_load * kw2mw,
-                           load_in_generation_case * kw2mw],
-                    q_set=[node.peak_load * Q_factor_load * kw2mw,
-                           load_in_generation_case],
+                    load_id = '_'.join(['MV', str(grid.id_db), 'loa', str(node.id_db)]),
+                    temp_id = temp_id,
+                    p_set = [node.peak_load * kw2mw,
+                             load_in_generation_case * kw2mw],
+                    q_set = [node.peak_load * Q_factor_load * kw2mw,
+                             load_in_generation_case],
                     grid_id=grid.id_db)
                 session.add(load)
                 session.add(load_pq_set)
@@ -229,15 +218,13 @@
                     v_mag_pu_set=[1, 1],
                     grid_id=grid.id_db)
                 generator = orm_pypsa.Generator(
-                    generator_id='_'.join(
-                        ['MV', str(grid.id_db), 'gen', str(node.id_db)]),
+                    generator_id='_'.join(['MV', str(grid.id_db), 'gen', str(node.id_db)]),
                     bus=node.pypsa_id,
                     control='PQ',
                     p_nom=node.capacity,
                     grid_id=grid.id_db)
                 generator_pq_set = orm_pypsa.GeneratorPqSet(
-                    generator_id='_'.join(
-                        ['MV', str(grid.id_db), 'gen', str(node.id_db)]),
+                    generator_id='_'.join(['MV', str(grid.id_db), 'gen', str(node.id_db)]),
                     temp_id=temp_id,
                     p_set=[0 * kw2mw, node.capacity * kw2mw],
                     q_set=[0 * kw2mw, 0 * kw2mw],
@@ -252,7 +239,7 @@
             else:
                 raise TypeError("Node of type", node, "cannot be handled here")
         else:
-            print("Node {} is not connected to the graph and will be omitted " \
+            print("Node {} is not connected to the graph and will be omitted "\
                   "in power flow analysis".format(node))
 
     # write changes to database
@@ -280,34 +267,11 @@
                               'lin',
                               str(edge['branch'].id_db)])
 
-<<<<<<< HEAD
-        # TODO: find the real cause for being L, C, I_th_max type of Series
-        if (isinstance(edge['branch'].type['L'], Series) or
-                isinstance(edge['branch'].type['C'], Series)):
-            x = omega * edge['branch'].type['L'].values[0] * 1e-3
-        else:
-
-            x = omega * edge['branch'].type['L'] * 1e-3
-
-        if isinstance(edge['branch'].type['R'], Series):
-            r = edge['branch'].type['R'].values[0]
-        else:
-            r = edge['branch'].type['R']
-
-        if (isinstance(edge['branch'].type['I_max_th'], Series) or
-                isinstance(edge['branch'].type['U_n'], Series)):
-            s_nom = sqrt(3) * edge['branch'].type['I_max_th'].values[0] * \
-                    edge['branch'].type['U_n'].values[0]
-        else:
-            s_nom = sqrt(3) * edge['branch'].type['I_max_th'] * \
-                    edge['branch'].type['U_n']
-=======
         x = omega * edge['branch'].type['L'] * 1e-3
 
         r = edge['branch'].type['R']
 
         s_nom = sqrt(3) * edge['branch'].type['I_max_th'] * edge['branch'].type['U_n']
->>>>>>> 05310357
 
         # get lengths of line
         l = edge['branch'].length / 1e3
@@ -322,8 +286,7 @@
             length=l,
             cables=3,
             geom=from_shape(LineString([edge['adj_nodes'][0].geo_data,
-                                        edge['adj_nodes'][1].geo_data]),
-                            srid=srid),
+                             edge['adj_nodes'][1].geo_data]), srid=srid),
             grid_id=grid.id_db
         )
         session.add(line)
@@ -341,7 +304,7 @@
         timesteps=timesteps,
         resolution=resolution,
         start_time=start_time
-    )
+        )
     session.add(temp_resolution)
     session.commit()
 
@@ -782,13 +745,13 @@
 
     # get bus data from database
     bus_query = session.query(ResBus.bus_id,
-                              ResBus.v_mag_pu). \
-        join(Bus, ResBus.bus_id == Bus.bus_id). \
+                        ResBus.v_mag_pu).\
+        join(Bus, ResBus.bus_id == Bus.bus_id).\
         filter(Bus.grid_id == grid.id_db)
 
     bus_data = read_sql_query(bus_query.statement,
-                              session.bind,
-                              index_col='bus_id')
+                                 session.bind,
+                                 index_col='bus_id')
 
     # Assign results to the graph
     assign_bus_results(grid, bus_data)
@@ -821,8 +784,8 @@
                                 ResLine.p0,
                                 ResLine.p1,
                                 ResLine.q0,
-                                ResLine.q1). \
-        join(Line, ResLine.line_id == Line.line_id). \
+                                ResLine.q1).\
+        join(Line, ResLine.line_id == Line.line_id).\
         filter(Line.grid_id == grid.id_db)
 
     line_data = read_sql_query(lines_query.statement,
