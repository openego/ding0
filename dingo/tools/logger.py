--- conflicted
+++ resolved
@@ -13,18 +13,16 @@
 __author__     = "nesnoj, gplssm"
 
 
-<<<<<<< HEAD
 from dingo.tools import config as cfg_dingo
 cfg_dingo.load_config('config_files.cfg')
 
-=======
->>>>>>> 8050d0c4
 import os
 import logging
 
 
 def create_dir(dirpath):
-    """Create directory and report about it
+    """
+    Create directory and report about it
 
     Parameters
     ----------
@@ -40,12 +38,8 @@
 
 
 def create_home_dir(dingo_path=None):
-<<<<<<< HEAD
     """
     Check in ~/<DINGO_DIR> exists, otherwise create it
-=======
-    """Check in ~/.dingo exists, otherwise create it
->>>>>>> 8050d0c4
 
     Parameters
     ----------
@@ -60,11 +54,12 @@
 
 
 def get_default_home_dir():
-    """Return default home directory of Dingo
+    """
+    Return default home directory of Dingo
 
     Returns
     -------
-    str
+    homedir : str
         Default home directory including its path
     """
     dingo_dir = str(cfg_dingo.get('config',
@@ -80,11 +75,6 @@
     ----------
     log_dir : str
         Directory to save log, default: ~/.dingo/logging/
-        
-    Returns
-    -------
-    int
-        Instance of the logger
     """
 
     create_home_dir()
