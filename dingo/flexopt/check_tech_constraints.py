"""This file is part of DINGO, the DIstribution Network GeneratOr.
DINGO is a tool to generate synthetic medium and low voltage power
distribution grids based on open data.

It is developed in the project open_eGo: https://openegoproject.wordpress.com

DINGO lives at github: https://github.com/openego/dingo/
The documentation is available on RTD: http://dingo.readthedocs.io"""

__copyright__  = "Reiner Lemoine Institut gGmbH"
__license__    = "GNU Affero General Public License Version 3 (AGPL-3.0)"
__url__        = "https://github.com/openego/dingo/blob/master/LICENSE"
__author__     = "nesnoj, gplssm"


# check technical constraints of distribution grids (shared lib)

from dingo.tools import config as cfg_dingo
import logging
from dingo.core.network.loads import LVLoadDingo
from dingo.core.network import GeneratorDingo
from dingo.core.network.cable_distributors import LVCableDistributorDingo
from dingo.core.network.stations import LVStationDingo
import networkx as nx
import math


logger = logging.getLogger('dingo')


def check_load(grid, mode):
<<<<<<< HEAD
    """ Checks for over-loading of branches and transformers for MV or LV grid.

    Parameters
    ----------
    grid : GridDingo
        Grid identifier.
    mode : str
        Kind of grid ('MV' or 'LV').

    Returns
    -------
    :obj:`dict`
        Dict of critical branches with max. relative overloading.
        
        {branch_1: rel_overloading_1, ..., branch_n: rel_overloading_n}
    :obj:`list` of :obj:`int`
        List of critical transformers.
        
        [trafo_1, ..., trafo_m]

    Notes
    -----
        Lines'/cables' max. capacity (load case and feed-in case) are taken from [1]_.
        
=======
    """ Checks for over-loading of branches and transformers for MV or LV grid

    Parameters
    ----------
    grid: GridDingo object
    mode: String
        kind of grid ('MV' or 'LV')

    Returns
    -------
    Dict of critical branches (BranchDingo objects) with max. relative overloading
    List of critical transformers (TransformerDingo objects),
    Format: {branch_1: rel_overloading_1, ..., branch_n: rel_overloading_n},
            [trafo_1, ..., trafo_m]

    Notes
    -----
    Lines'/cables' max. capacity (load case and feed-in case) are taken from [1]_.
>>>>>>> 4036f660

    References
    ----------
    .. [1] dena VNS
    
    See Also
    --------
    dingo.flexopt.reinforce_measures.reinforce_branches_current :
    dingo.flexopt.reinforce_measures.reinforce_branches_voltage :
    check_voltage :
    
    """

    crit_branches = {}
    crit_stations = []

    if mode == 'MV':
        # load load factors (conditions) for cables, lines and trafos for load- and feedin case

        # load_factor_mv_trans_lc_normal = float(cfg_dingo.get('assumptions',
        #                                                      'load_factor_mv_trans_lc_normal'))
        load_factor_mv_line_lc_normal = float(cfg_dingo.get('assumptions',
                                                             'load_factor_mv_line_lc_normal'))
        load_factor_mv_cable_lc_normal = float(cfg_dingo.get('assumptions',
                                                             'load_factor_mv_cable_lc_normal'))
        #load_factor_mv_trans_fc_normal = float(cfg_dingo.get('assumptions',
        #                                                     'load_factor_mv_trans_fc_normal'))
        load_factor_mv_line_fc_normal = float(cfg_dingo.get('assumptions',
                                                             'load_factor_mv_line_fc_normal'))
        load_factor_mv_cable_fc_normal = float(cfg_dingo.get('assumptions',
                                                             'load_factor_mv_cable_fc_normal'))

        mw2kw = 1e3
        kw2mw = 1e-3

        # STEP 1: check branches' loads
        for branch in grid.graph_edges():
            s_max_th = 3**0.5 * branch['branch'].type['U_n'] * branch['branch'].type['I_max_th']

            if branch['branch'].kind is 'line':
                s_max_th_lcfc = [s_max_th * load_factor_mv_line_lc_normal,
                                 s_max_th * load_factor_mv_line_fc_normal]
            elif branch['branch'].kind is 'cable':
                s_max_th_lcfc = [s_max_th * load_factor_mv_cable_lc_normal,
                                 s_max_th * load_factor_mv_cable_fc_normal]
            else:
                raise ValueError('Branch kind is invalid!')

            # check loads only for non-aggregated Load Areas (aggregated ones are skipped raising except)
            try:
                # check if s_res exceeds allowed values for laod and feedin case
                # CAUTION: The order of values is fix! (1. load case, 2. feedin case)
                if any([s_res * mw2kw > _ for s_res, _ in zip(branch['branch'].s_res, s_max_th_lcfc)]):
                    # save max. relative overloading
                    crit_branches[branch] = max(branch['branch'].s_res) * mw2kw / s_max_th
            except:
                pass

        # STEP 2: check HV-MV station's load

        # NOTE: HV-MV station reinforcement is not required for status-quo
        # scenario since HV-MV trafos already sufficient for load+generation
        # case as done in MVStationDingo.choose_transformers()

        # OLD snippet:
        # cum_peak_load = grid.grid_district.peak_load
        # cum_peak_generation = grid.station().peak_generation(mode='MVLV')
        #
        # # reinforcement necessary only if generation > load
        # if cum_peak_generation > cum_peak_load:
        #     grid.station().choose_transformers
        #
        # cum_trafo_capacity = sum((_.s_max_a for _ in grid.station().transformers()))
        #
        # max_trafo = max((_.s_max_a for _ in grid.station().transformers()))
        #
        # # determine number and size of required transformers
        # kw2mw = 1e-3
        # residual_apparent_power = cum_generation_sum * kw2mw - \
        #                           cum_trafo_capacity

    elif mode == 'LV':
        raise NotImplementedError

    if crit_branches:
        logger.info('==> {} branches have load issues.'.format(
            len(crit_branches)))
    if crit_stations:
        logger.info('==> {} stations have load issues.'.format(
            len(crit_stations)))

    return crit_branches, crit_stations


def check_voltage(grid, mode):
    #TODO: finish docstring
    """ Checks for voltage stability issues at all nodes for MV or LV grid.

    Parameters
    ----------
    grid : GridDingo
        Grid identifier.
    mode : str
        Kind of grid ('MV' or 'LV').

    Returns
    -------
    :obj:`list` of :obj:`int`
        List of critical nodes, sorted descending by voltage difference.

    Notes
    -----
        The examination is done in two steps, according to [1]_ :
        
        1. It is checked #TODO: what?
        
        2. #TODO: what's next?

<<<<<<< HEAD
=======
    Parameters
    ----------
    grid: GridDingo object
    mode: String
        kind of grid ('MV' or 'LV')

    Returns
    -------
    List of critical nodes, sorted descending by voltage difference

    Notes
    -----
    The voltage is checked against a max. allowed voltage deviation.
>>>>>>> 4036f660
    """

    crit_nodes = {}

    if mode == 'MV':
        # load max. voltage difference for load and feedin case
        mv_max_v_level_lc_diff_normal = float(cfg_dingo.get('mv_routing_tech_constraints',
                                                            'mv_max_v_level_lc_diff_normal'))
        mv_max_v_level_fc_diff_normal = float(cfg_dingo.get('mv_routing_tech_constraints',
                                                            'mv_max_v_level_fc_diff_normal'))

        # check nodes' voltages
        voltage_station = grid._station.voltage_res
        for node in grid.graph_nodes_sorted():
            try:
                # compare node's voltage with max. allowed voltage difference for load and feedin case
                if (abs(voltage_station[0] - node.voltage_res[0]) > mv_max_v_level_lc_diff_normal) or\
                   (abs(voltage_station[1] - node.voltage_res[1]) > mv_max_v_level_fc_diff_normal):

                    crit_nodes[node] = {'node': node,
                                        'v_diff': max([abs(v2-v1) for v1, v2 in zip(node.voltage_res, voltage_station)])}
            except:
                pass

    elif mode == 'LV':
        raise NotImplementedError

    if crit_nodes:
        logger.info('==> {} nodes have voltage issues.'.format(len(crit_nodes)))

    return [_['node'] for _ in sorted(crit_nodes.values(), key=lambda _: _['v_diff'], reverse=True)]


def get_critical_line_loading(grid):
    """
    Assign line loading to each branch determined by peak load and peak
    generation of descendant branches

    The attribute `s_res` is a list of two elements
    1. apparent power in load case
    2. apparent power in feed-in case

    Parameters
    ----------
    grid : dingo.core.network.grids.LVGridDingo
        Dingo LV grid object

    Returns
    -------
    critical_branches : list
        List of critical branches incl. its line loading
    critical_stations : list
        List of critical stations incl. its transformer loading
    """
    cos_phi_load = cfg_dingo.get('assumptions', 'cos_phi_load')
    cos_phi_feedin = cfg_dingo.get('assumptions', 'cos_phi_gen')
    lf_trafo_load = cfg_dingo.get('assumptions',
                                  "load_factor_lv_trans_lc_normal")
    lf_trafo_gen = cfg_dingo.get('assumptions',
                                  "load_factor_lv_trans_fc_normal")

    critical_branches = []
    critical_stations = []

    # Convert grid to a tree (is a directed graph)
    # based on this tree, descendants of each node are accessible
    station = grid._station

    tree = nx.dfs_tree(grid._graph, station)

    for node in tree.nodes():

        # list of descendant nodes including the node itself
        descendants = list(nx.descendants(tree, node))
        descendants.append(node)

        if isinstance(node, LVStationDingo):
            # determine cumulative peak load at node and assign to branch
            peak_load, peak_gen = peak_load_generation_at_node(descendants)

            if grid.id_db == 61107:
                if isinstance(node, LVStationDingo):
                    print(node)
            # get trafos cumulative apparent power
            s_max_trafos = sum([_.s_max_a for _ in node._transformers])

            # compare with load and generation connected to
            if (((peak_load / cos_phi_load) > s_max_trafos * lf_trafo_load) or
                    ((peak_gen / cos_phi_feedin) > s_max_trafos * lf_trafo_gen)):
                critical_stations.append(
                    {'station': node,
                     's_max': [
                         peak_load / cos_phi_load,
                         peak_gen / cos_phi_feedin]})

        else:
            # preceeding node of node
            predecessors = tree.predecessors(node)

            # a non-meshed grid topology returns a list with only 1 item
            predecessor = predecessors[0]

            # get preceeding
            branches = grid.graph_branches_from_node(node)
            preceeding_branch = [branch for branch in branches
                                 if branch[0] is predecessor][0]

            # determine cumulative peak load at node and assign to branch
            peak_load, peak_gen = peak_load_generation_at_node(descendants)

            s_max_th = 3 ** 0.5 * preceeding_branch[1]['branch'].type['U_n'] * \
                       preceeding_branch[1]['branch'].type['I_max_th'] / 1e3

            if (((peak_load / cos_phi_load) > s_max_th) or
                    ((peak_gen / cos_phi_feedin) > s_max_th)):
                critical_branches.append(
                    {'branch': preceeding_branch[1]['branch'],
                     's_max': [
                         peak_load / cos_phi_load,
                         peak_gen / cos_phi_feedin]})

    return critical_branches, critical_stations


def peak_load_generation_at_node(nodes):
    """
    Get maximum occuring load and generation at a certain node

    Summarizes peak loads and nominal generation power of descendant nodes
    of a branch

    Parameters
    ----------
    nodes : list
        Any LV grid Dingo node object that is part of the grid topology

    Return
    ------
    peak_load : numeric
        Sum of peak loads of descendant nodes
    peak_generation : numeric
        Sum of nominal power of generation at descendant nodes
    """

    loads = [node.peak_load for node in nodes
             if isinstance(node, LVLoadDingo)]
    peak_load = sum(loads)

    generation = [node.capacity for node in nodes
             if isinstance(node, GeneratorDingo)]
    peak_generation = sum(generation)

    return peak_load, peak_generation


def get_critical_voltage_at_nodes(grid):
    """
    Estimate voltage drop/increase induced by loads/generators connected to the
    grid.

    Based on voltage level at each node of the grid critical nodes in terms
    of exceed tolerable voltage drop/increase are determined.
    The tolerable voltage drop/increase is defined by [VDE-AR]_ a adds up to
    3 % of nominal voltage.
    The longitudinal voltage drop at each line segment is estimated by a
    simplified approach (neglecting the transverse voltage drop) described in
    [VDE-AR]_.

    Two equations are available for assessing voltage drop/ voltage increase.

    The first is used to assess a voltage drop in the load case

    .. math::
        \Delta u = \frac{S_{Amax} \cdot ( R_{kV} \cdot cos(\phi) + X_{kV} \cdot sin(\phi) )}{U_{nom}}

    The second equation can be used to assess the voltage increase in case of
    feedin. The only difference is the negative sign before X. This is related
    to consider a voltage drop due to inductive operation of generators.

    .. math::
        \Delta u = \frac{S_{Amax} \cdot ( R_{kV} \cdot cos(\phi) - X_{kV} \cdot sin(\phi) )}{U_{nom}}

    .. TODO: correct docstring such that documentation builds properly

    ================  =============================
    Symbol            Description
    ================  =============================
    :math:`\Delta u`  Voltage drop/increase at node
    :math:`S_{Amax}`  Apparent power
    :math:`R_{kV}`    Short-circuit resistance
    :math:`X_{kV}`    Short-circuit reactance
    :math:`cos(\phi)` Power factor
    :math:`U_{nom}`   Nominal voltage
    ================  =============================

    Parameters
    ----------
    grid : dingo.core.network.grids.LVGridDingo
        Dingo LV grid object

    Notes
    -----
    The implementation highly depends on topology of LV grid. This must not
    change its topology from radial grid with stubs branching from radial
    branches. In general, the approach of [VDE-AR]_ is only applicable to grids of
    radial topology.

    We consider the transverse voltage drop/increase by applying the same
    methodology successively on results of main branch. The voltage
    drop/increase at each house connection branch (aka. stub branch or grid
    connection point) is estimated by superposition based on voltage level
    in the main branch cable distributor.
    """

    v_delta_tolerable_fc = cfg_dingo.get('assumptions',
                                      'lv_max_v_level_fc_diff_normal')
    v_delta_tolerable_lc = cfg_dingo.get('assumptions',
                                      'lv_max_v_level_lc_diff_normal')

    omega = 2 * math.pi * 50

    crit_nodes = []

    # get list of nodes of main branch in right order
    tree = nx.dfs_tree(grid._graph, grid._station)

    # list for nodes of main branch
    main_branch = []

    # list of stub cable distributors branching from main branch
    grid_conn_points = []

    # fill two above lists
    for node in list(nx.descendants(tree, grid._station)):
        successors = tree.successors(node)
        if successors and all(isinstance(successor, LVCableDistributorDingo)
               for successor in successors):
            main_branch.append(node)
        elif (isinstance(node, LVCableDistributorDingo) and
            all(isinstance(successor, (GeneratorDingo, LVLoadDingo))
               for successor in successors)):
            grid_conn_points.append(node)

    # voltage at substation bus bar
    r_mv_grid, x_mv_grid = get_mv_impedance(grid)

    r_trafo = sum([tr.r for tr in grid._station._transformers])
    x_trafo = sum([tr.x for tr in grid._station._transformers])

    v_delta_load_case_bus_bar, \
    v_delta_gen_case_bus_bar = get_voltage_at_bus_bar(grid, tree)

    if (abs(v_delta_gen_case_bus_bar) > v_delta_tolerable_fc
        or abs(v_delta_load_case_bus_bar) > v_delta_tolerable_lc):
        crit_nodes.append({'node': grid._station,
                           'v_diff': [v_delta_load_case_bus_bar,
                                      v_delta_gen_case_bus_bar]})



    # voltage at main route nodes
    for first_node in [b for b in tree.successors(grid._station)
                   if b in main_branch]:

        # cumulative resistance/reactance at bus bar
        r = r_mv_grid + r_trafo
        x = x_mv_grid + x_trafo

        # roughly estimate transverse voltage drop
        stub_node = [_ for _ in tree.successors(first_node) if
                     _ not in main_branch][0]
        v_delta_load_stub, v_delta_gen_stub = voltage_delta_stub(
            grid,
            tree,
            first_node,
            stub_node,
            r,
            x)

        # cumulative voltage drop/increase at substation bus bar
        v_delta_load_cum = v_delta_load_case_bus_bar
        v_delta_gen_cum = v_delta_gen_case_bus_bar

        # calculate voltage at first node of branch
        voltage_delta_load, voltage_delta_gen, r, x = \
            get_voltage_delta_branch(grid, tree, first_node, r, x)

        v_delta_load_cum += voltage_delta_load
        v_delta_gen_cum += voltage_delta_gen

        if (abs(v_delta_gen_cum) > (v_delta_tolerable_fc - v_delta_gen_stub)
            or abs(v_delta_load_cum) > (v_delta_tolerable_lc - v_delta_load_stub)):
            crit_nodes.append({'node': first_node,
                               'v_diff': [v_delta_load_cum,
                                          v_delta_gen_cum]})
            crit_nodes.append({'node': stub_node,
                               'v_diff': [
                                   v_delta_load_cum + v_delta_load_stub,
                                   v_delta_gen_cum + v_delta_gen_stub]})

        # get next neighboring nodes down the tree
        successor = [x for x in tree.successors(first_node)
                      if x in main_branch]
        if successor:
            successor = successor[0] # simply unpack

        # successively determine voltage levels for succeeding nodes
        while successor:
            voltage_delta_load, voltage_delta_gen, r, x = \
                get_voltage_delta_branch(grid, tree, successor, r, x)

            v_delta_load_cum += voltage_delta_load
            v_delta_gen_cum += voltage_delta_gen

            # roughly estimate transverse voltage drop
            stub_node = [_ for _ in tree.successors(successor) if
                         _ not in main_branch][0]
            v_delta_load_stub, v_delta_gen_stub = voltage_delta_stub(
                grid,
                tree,
                successor,
                stub_node,
                r,
                x)

            if (abs(v_delta_gen_cum) > (v_delta_tolerable_fc - v_delta_gen_stub)
                or abs(v_delta_load_cum) > (
                            v_delta_tolerable_lc - v_delta_load_stub)):
                crit_nodes.append({'node': successor,
                                   'v_diff': [v_delta_load_cum,
                                              v_delta_gen_cum]})
                crit_nodes.append({'node': stub_node,
                                   'v_diff': [
                                       v_delta_load_cum + v_delta_load_stub,
                                       v_delta_gen_cum + v_delta_gen_stub]})

            successor = [_ for _ in tree.successors(successor)
                         if _ in main_branch]
            if successor:
                successor = successor[0]

    return crit_nodes


def voltage_delta_vde(v_nom, s_max, r, x, cos_phi):
    """
    Estimate voltrage drop/increase

    The VDE [VDE-AR]_ proposes a simplified method to estimate voltage drop or
     increase in radial grids.

    Parameters
    ----------
    v_nom : int
        Nominal voltage
    s_max : numeric
        Apparent power
    r : numeric
        Short-circuit resistance from node to HV/MV substation (in ohm)
    x : numeric
        Short-circuit reactance from node to HV/MV substation (in ohm). Must
        be a signed number indicating (+) inductive reactive consumer (load
        case) or (-) inductive reactive supplier (generation case)
    cos_phi : numeric

    References
    ----------
    .. [VDE-AR] VDE Anwenderrichtlinie: Erzeugungsanlagen am Niederspannungsnetz –
        Technische Mindestanforderungen für Anschluss und Parallelbetrieb von
        Erzeugungsanlagen am Niederspannungsnetz, 2011

    Returns
    -------
    voltage_delta : numeric
        Voltage drop or increase
    """
    delta_v = (s_max * (
        r * cos_phi + x * math.sin(math.acos(cos_phi)))) / v_nom ** 2
    return delta_v


def get_house_conn_gen_load(graph, node):
    """
    Get generation capacity/ peak load of neighboring house connected to main
    branch

    Parameter
    ---------
    graph : networkx.DiGraph
        Directed graph
    node : graph node
        Node of the main branch of LV grid

    Return
    ------
    generation_peak_load : list
        A list containing two items
            # peak load of connected house branch
            # generation capacity of connected generators
    """
    generation = 0
    peak_load = 0

    for cus_1 in graph.successors(node):
        for cus_2 in graph.successors(cus_1):
            if not isinstance(cus_2, list):
                cus_2 = [cus_2]
            generation += sum([gen.capacity for gen in cus_2
                          if isinstance(gen, GeneratorDingo)])
            peak_load += sum([load.peak_load for load in cus_2
                          if isinstance(load, LVLoadDingo)])

    return [peak_load, generation]


def get_voltage_delta_branch(grid, tree, node, r_preceeding, x_preceeding):
    """
    Determine voltage for a preceeding branch (edge) of node

    Parameters
    ----------
    grid : dingo.core.network.grids.LVGridDingo
        Dingo grid object
    tree : networkx.DiGraph
        Tree of grid topology
    node : graph node
        Node to determine voltage level at
    r_preceeding : float
        Resitance of preceeding grid
    x_preceeding : float
        Reactance of preceeding grid

    Return
    ------
    delta_voltage : float
        Delta voltage for node
    """
    cos_phi_load = cfg_dingo.get('assumptions', 'cos_phi_load')
    cos_phi_feedin = cfg_dingo.get('assumptions', 'cos_phi_gen')
    v_nom = cfg_dingo.get('assumptions', 'lv_nominal_voltage')
    omega = 2 * math.pi * 50

    # add resitance/ reactance to preceeding
    in_edge = [_ for _ in grid.graph_branches_from_node(node) if
               _[0] in tree.predecessors(node)][0][1]
    r = r_preceeding + (in_edge['branch'].type['R'] *
                     in_edge['branch'].length)
    x = x_preceeding + (in_edge['branch'].type['L'] / 1e3 * omega *
                     in_edge['branch'].length)

    # get apparent power for load and generation case
    peak_load, gen_capacity = get_house_conn_gen_load(tree, node)
    s_max_load = peak_load / cos_phi_load
    s_max_feedin = gen_capacity / cos_phi_feedin

    # determine voltage increase/ drop a node
    voltage_delta_load = voltage_delta_vde(v_nom, s_max_load, r, x,
                                           cos_phi_load)
    voltage_delta_gen = voltage_delta_vde(v_nom, s_max_feedin, r, -x,
                                          cos_phi_feedin)

    return [voltage_delta_load, voltage_delta_gen, r, x]


def get_mv_impedance(grid):
    """
    Determine MV grid impedance (resistance and reactance separately)

    Parameters
    ----------
    grid : dingo.core.network.grids.LVGridDingo

    Returns
    -------
    List containing resistance and reactance of MV grid
    """

    omega = 2 * math.pi * 50

    mv_grid = grid.grid_district.lv_load_area.mv_grid_district.mv_grid
    edges = mv_grid.find_path(grid._station, mv_grid._station, type='edges')
    r_mv_grid = sum([e[2]['branch'].type['R'] * e[2]['branch'].length / 1e3
                     for e in edges])
    x_mv_grid = sum([e[2]['branch'].type['L'] / 1e3 * omega * e[2][
        'branch'].length / 1e3 for e in edges])

    return [r_mv_grid, x_mv_grid]


def voltage_delta_stub(grid, tree, main_branch_node, stub_node, r_preceeding,
                       x_preceedig):
    """
    Determine voltage for stub branches

    Parameters
    ----------
    grid : dingo.core.network.grids.LVGridDingo
        Dingo grid object
    tree : networkx.DiGraph
        Tree of grid topology
    main_branch_node : graph node
        Node of main branch that stub branch node in connected to
    main_branch : dict
        Nodes of main branch
    r_preceeding : float
        Resitance of preceeding grid
    x_preceeding : float
        Reactance of preceeding grid

    Return
    ------
    delta_voltage : float
        Delta voltage for node
    """
    cos_phi_load = cfg_dingo.get('assumptions', 'cos_phi_load')
    cos_phi_feedin = cfg_dingo.get('assumptions', 'cos_phi_gen')
    v_nom = cfg_dingo.get('assumptions', 'lv_nominal_voltage')
    omega = 2 * math.pi * 50

    stub_branch = [_ for _ in grid.graph_branches_from_node(main_branch_node) if
                   _[0] == stub_node][0][1]
    r_stub = stub_branch['branch'].type['R'] * stub_branch[
        'branch'].length / 1e3
    x_stub = stub_branch['branch'].type['L'] / 1e3 * omega * \
             stub_branch['branch'].length / 1e3
    s_max_gen = [_.capacity / cos_phi_feedin
                 for _ in tree.successors(stub_node)
                 if isinstance(_, GeneratorDingo)]
    if s_max_gen:
        s_max_gen = s_max_gen[0]
        v_delta_stub_gen = voltage_delta_vde(v_nom, s_max_gen, r_stub + r_preceeding,
                                             x_stub + x_preceedig, cos_phi_feedin)
    else:
        v_delta_stub_gen = 0

    s_max_load = [_.peak_load / cos_phi_load
                  for _ in tree.successors(stub_node)
                  if isinstance(_, LVLoadDingo)]
    if s_max_load:
        s_max_load = s_max_load[0]
        v_delta_stub_load = voltage_delta_vde(v_nom, s_max_load, r_stub + r_preceeding,
                                              x_stub + x_preceedig, cos_phi_load)
    else:
        v_delta_stub_load = 0

    return [v_delta_stub_load, v_delta_stub_gen]


def get_voltage_at_bus_bar(grid, tree):
    """
    Determine voltage level at bus bar of MV-LV substation

    grid : dingo.core.network.grids.LVGridDingo
        Dingo grid object
    tree : networkx.DiGraph
        Tree of grid topology:

    Returns
    -------
    voltage_levels : list
        Voltage at bus bar. First item refers to load case, second item refers
        to voltage in feedin (generation) case
    """

    # voltage at substation bus bar
    r_mv_grid, x_mv_grid = get_mv_impedance(grid)

    r_trafo = sum([tr.r for tr in grid._station._transformers])
    x_trafo = sum([tr.x for tr in grid._station._transformers])

    cos_phi_load = cfg_dingo.get('assumptions', 'cos_phi_load')
    cos_phi_feedin = cfg_dingo.get('assumptions', 'cos_phi_gen')
    v_nom = cfg_dingo.get('assumptions', 'lv_nominal_voltage')

    # loads and generators connected to bus bar
    bus_bar_load = sum(
        [node.peak_load for node in tree.successors(grid._station)
         if isinstance(node, LVLoadDingo)]) / cos_phi_load
    bus_bar_generation = sum(
        [node.capacity for node in tree.successors(grid._station)
         if isinstance(node, GeneratorDingo)]) / cos_phi_feedin

    v_delta_load_case_bus_bar = voltage_delta_vde(v_nom,
                                                  bus_bar_load,
                                                  (r_mv_grid + r_trafo),
                                                  (x_mv_grid + x_trafo),
                                                  cos_phi_load)
    v_delta_gen_case_bus_bar = voltage_delta_vde(v_nom,
                                                 bus_bar_generation,
                                                 (r_mv_grid + r_trafo),
                                                 -(x_mv_grid + x_trafo),
                                                 cos_phi_feedin)

    return v_delta_load_case_bus_bar, v_delta_gen_case_bus_bar<|MERGE_RESOLUTION|>--- conflicted
+++ resolved
@@ -29,32 +29,6 @@
 
 
 def check_load(grid, mode):
-<<<<<<< HEAD
-    """ Checks for over-loading of branches and transformers for MV or LV grid.
-
-    Parameters
-    ----------
-    grid : GridDingo
-        Grid identifier.
-    mode : str
-        Kind of grid ('MV' or 'LV').
-
-    Returns
-    -------
-    :obj:`dict`
-        Dict of critical branches with max. relative overloading.
-        
-        {branch_1: rel_overloading_1, ..., branch_n: rel_overloading_n}
-    :obj:`list` of :obj:`int`
-        List of critical transformers.
-        
-        [trafo_1, ..., trafo_m]
-
-    Notes
-    -----
-        Lines'/cables' max. capacity (load case and feed-in case) are taken from [1]_.
-        
-=======
     """ Checks for over-loading of branches and transformers for MV or LV grid
 
     Parameters
@@ -73,18 +47,11 @@
     Notes
     -----
     Lines'/cables' max. capacity (load case and feed-in case) are taken from [1]_.
->>>>>>> 4036f660
 
     References
     ----------
     .. [1] dena VNS
-    
-    See Also
-    --------
-    dingo.flexopt.reinforce_measures.reinforce_branches_current :
-    dingo.flexopt.reinforce_measures.reinforce_branches_voltage :
-    check_voltage :
-    
+
     """
 
     crit_branches = {}
@@ -169,31 +136,8 @@
 
 
 def check_voltage(grid, mode):
-    #TODO: finish docstring
-    """ Checks for voltage stability issues at all nodes for MV or LV grid.
-
-    Parameters
-    ----------
-    grid : GridDingo
-        Grid identifier.
-    mode : str
-        Kind of grid ('MV' or 'LV').
-
-    Returns
-    -------
-    :obj:`list` of :obj:`int`
-        List of critical nodes, sorted descending by voltage difference.
-
-    Notes
-    -----
-        The examination is done in two steps, according to [1]_ :
-        
-        1. It is checked #TODO: what?
-        
-        2. #TODO: what's next?
-
-<<<<<<< HEAD
-=======
+    """ Checks for voltage stability issues at all nodes for MV or LV grid
+
     Parameters
     ----------
     grid: GridDingo object
@@ -207,7 +151,6 @@
     Notes
     -----
     The voltage is checked against a max. allowed voltage deviation.
->>>>>>> 4036f660
     """
 
     crit_nodes = {}
