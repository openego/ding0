--- conflicted
+++ resolved
@@ -108,7 +108,6 @@
         # OLD snippet:
         # cum_peak_load = grid.grid_district.peak_load
         # cum_peak_generation = grid.station().peak_generation(mode='MVLV')
-<<<<<<< HEAD
         #
         # # reinforcement necessary only if generation > load
         # if cum_peak_generation > cum_peak_load:
@@ -118,17 +117,6 @@
         #
         # max_trafo = max((_.s_max_a for _ in grid.station().transformers()))
         #
-=======
-        #
-        # # reinforcement necessary only if generation > load
-        # if cum_peak_generation > cum_peak_load:
-        #     grid.station().choose_transformers
-        #
-        # cum_trafo_capacity = sum((_.s_max_a for _ in grid.station().transformers()))
-        #
-        # max_trafo = max((_.s_max_a for _ in grid.station().transformers()))
-        #
->>>>>>> 8050d0c4
         # # determine number and size of required transformers
         # kw2mw = 1e-3
         # residual_apparent_power = cum_generation_sum * kw2mw - \
