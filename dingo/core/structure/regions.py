from . import RegionDingo
#from dingo.core.network.grids import LVGridDingo
from dingo.tools import config as cfg_dingo

from shapely.wkt import loads as wkt_loads


class MVGridDistrictDingo(RegionDingo):
    """
    Defines a MV-grid_district in DINGO
    ----------------------------

    """
    # TODO: add method remove_lv_load_area()

    def __init__(self, **kwargs):
        #inherit branch parameters from Region
        super().__init__(**kwargs)

        #more params
        self.mv_grid = kwargs.get('mv_grid', None)
        self._lv_load_areas = []
        self._lv_load_area_groups = []
        self.geo_data = kwargs.get('geo_data', None)

        # INSERT LOAD PARAMS
        self.peak_load = kwargs.get('peak_load', None)

    def lv_load_areas(self):
        """Returns a generator for iterating over load_areas"""
        for load_area in self._lv_load_areas:
            yield load_area

    def add_lv_load_area(self, lv_load_area):
        """ Adds a LV load area `lv_load_area` to _lv_load_areas if not already existing, and adds the associated centre
            object to MV grid's _graph as node.

        Args:
            lv_load_area: instance of class LVLoadAreaDingo

        Returns:
            nothing
        """
        if lv_load_area not in self.lv_load_areas() and isinstance(lv_load_area, LVLoadAreaDingo):
            self._lv_load_areas.append(lv_load_area)
            self.mv_grid.graph_add_node(lv_load_area.lv_load_area_centre)

    def lv_load_area_groups(self):
        """Returns a generator for iterating over LV load_area groups"""
        for lv_load_area_group in self._lv_load_area_groups:
            yield lv_load_area_group

    def lv_load_area_groups_count(self):
        """Returns the count of LV load_area groups in MV region"""
        return len(self._lv_load_area_groups)

    def add_lv_load_area_group(self, lv_load_area_group):
        """Adds a LV load_area to _lv_load_areas if not already existing"""
        if lv_load_area_group not in self.lv_load_area_groups():
            self._lv_load_area_groups.append(lv_load_area_group)

    def add_peak_demand(self):
        """Summarizes peak loads of underlying load_areas in kVA"""
        peak_load = 0
        for lv_load_area in self.lv_load_areas():
            peak_load += lv_load_area.peak_load_sum
        self.peak_load = peak_load

    def __repr__(self):
        return 'mv_grid_district_' + str(self.id_db)


class LVLoadAreaDingo(RegionDingo):
    """
    Defines a LV-load_area in DINGO
    ----------------------------

    """
    # TODO: add method remove_lv_grid()

    def __init__(self, **kwargs):
        # inherit branch parameters from Region
        super().__init__(**kwargs)

        # more params
        self._lv_grids = []     # TODO: add setter
        self.mv_grid_district = kwargs.get('mv_grid_district', None)
        self.lv_load_area_centre = kwargs.get('lv_load_area_centre', None)
        self.lv_load_area_group = kwargs.get('lv_load_area_group', None)
        self.is_satellite = kwargs.get('is_satellite', False)

        # threshold: load area peak load, if peak load < threshold => treat load area as satellite
        load_area_sat_load_threshold = cfg_dingo.get('mv_connect', 'load_area_sat_load_threshold')
        # TODO: Value is read from file every time a LV load_area is created -> move to associated NetworkDingo class?

        db_data = kwargs.get('db_data', None)

        # TODO: Choose good argument handling (add any given attribute (OPTION 1) vs. list of args (OPTION 2), see below)

        # OPTION 1
        # dangerous: attributes are created for any passed argument in `db_data`
        # load values into attributes
        if db_data is not None:
            for attribute in list(db_data.keys()):
                setattr(self, attribute, db_data[attribute])

        # convert geo attributes to to shapely objects
        if hasattr(self, 'geo_area'):
            self.geo_area = wkt_loads(self.geo_area)
        if hasattr(self, 'geo_centre'):
            self.geo_centre = wkt_loads(self.geo_centre)

        # convert load values (rounded floats) to int
        if hasattr(self, 'peak_load_residential'):
            self.peak_load_residential = int(self.peak_load_residential)
        if hasattr(self, 'peak_load_retail'):
            self.peak_load_retail = int(self.peak_load_retail)
        if hasattr(self, 'peak_load_industrial'):
            self.peak_load_industrial = int(self.peak_load_industrial)
        if hasattr(self, 'peak_load_agricultural'):
            self.peak_load_agricultural = int(self.peak_load_agricultural)
        if hasattr(self, 'peak_load_sum'):
            self.peak_load_sum = int(self.peak_load_sum)

            # if load area has got a peak load less than load_area_sat_threshold, it's a satellite
            if self.peak_load_sum < load_area_sat_load_threshold:
                self.is_satellite = True

                # Alternative to version above:
                # many params, use better structure (dict? classes from demand-lib?)


                # for attribute in ['geo_area',
                #                   'geo_centre',
                #                   'area',
                #                   'nuts_code',
                #                   'zensus_sum',
                #                   'zensus_cnt',
                #                   'ioer_sum',
                #                   'ioer_cnt',
                #                   'sector_area_residential',
                #                   'sector_area_retail',
                #                   'sector_area_industrial',
                #                   'sector_area_agricultural',
                #                   'sector_share_residential',
                #                   'sector_share_retail',
                #                   'sector_share_industrial',
                #                   'sector_share_agricultural',
                #                   'sector_count_residential',
                #                   'sector_count_retail',
                #                   'sector_count_industrial',
                #                   'sector_count_agricultural']:
                #     setattr(self, attribute, kwargs.get(attribute, None))

                # self.geo_area = kwargs.get('geo_area', None)
                # self.geo_centre= kwargs.get('geo_centroid', None)
                #
                # self.area = kwargs.get('area', None)
                # self.nuts_code = kwargs.get('nuts_code', None)
                #
                # self.zensus_sum = kwargs.get('zensus_sum', None)
                # self.zensus_cnt = kwargs.get('zensus_cnt', None)
                # self.ioer_sum = kwargs.get('ioer_sum', None)
                # self.ioer_cnt = kwargs.get('ioer_cnt', None)

                # self.sector_area_residential =
                # self.sector_area_retail =
                # self.sector_area_industrial =
                # self.sector_area_agricultural =
                # self.sector_share_residential =
                # self.sector_share_retail =
                # self.sector_share_industrial =
                # self.sector_share_agricultural =
                # self.sector_count_residential =
                # self.sector_count_retail =
                # self.sector_count_industrial =
                # self.sector_count_agricultural =

                #self.sector_consumption_residential =
                #self.sector_consumption_retail =
                #self.sector_consumption_industrial =
                #self.sector_consumption_agricultural =

    def lv_grids(self):
        """Returns a generator for iterating over LV grids"""
        for grid in self._lv_grids:
            yield grid

    def add_lv_grid(self, lv_grid):
        """Adds a LV grid to _lv_grids if not already existing"""
        if lv_grid not in self.lv_grids():  # and isinstance(lv_grid, LVGridDingo):
            self._lv_grids.append(lv_grid)

    def __repr__(self):
        return 'lv_load_area_' + str(self.id_db)


class LVLoadAreaCentreDingo:
    """
    Defines a region centre in Dingo
    --------------------------------
    The centres are used in the MV routing as nodes.
    Note: Centre is a point within a region's polygon that is located most central (e.g. in a simple region shape like a
    circle it's the geometric center).

    Parameters
    ----------
    id_db: unique ID in database (=id of associated load area)
    """
    def __init__(self, **kwargs):
        self.id_db = kwargs.get('id_db', None)
        self.geo_data = kwargs.get('geo_data', None)
        self.lv_load_area = kwargs.get('lv_load_area', None)

    def __repr__(self):
<<<<<<< HEAD
        return 'regioncentre_' + str(self.id_db)


class LVGridDistrictDingo(RegionDingo):
    """
    Describes region that is covered by a single LV grid

    Parameters
    ----------
    RegionDingo: class
        Dingo's region base class
    """

    def __init__(self, **kwargs):
        super().__init__(**kwargs)
        self._geo_data = kwargs.get('geo_data', None)
        self._peak_load = kwargs.get('peak_load', None)

    def __repr__(self):
        return 'lv_grid_district_' + str(self.id_db)
=======
        return 'lv_load_area_centre_' + str(self.id_db)
>>>>>>> ef292943
<|MERGE_RESOLUTION|>--- conflicted
+++ resolved
@@ -213,7 +213,6 @@
         self.lv_load_area = kwargs.get('lv_load_area', None)
 
     def __repr__(self):
-<<<<<<< HEAD
         return 'regioncentre_' + str(self.id_db)
 
 
@@ -233,7 +232,4 @@
         self._peak_load = kwargs.get('peak_load', None)
 
     def __repr__(self):
-        return 'lv_grid_district_' + str(self.id_db)
-=======
-        return 'lv_load_area_centre_' + str(self.id_db)
->>>>>>> ef292943
+        return 'lv_grid_district_' + str(self.id_db)