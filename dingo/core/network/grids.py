# from dingo.core.network import GridDingo
from . import GridDingo
from dingo.core.network.stations import *
from dingo.core.network import BranchDingo, CircuitBreakerDingo
from dingo.core.network.loads import *
from dingo.core import MVCableDistributorDingo
from dingo.core.network.cable_distributors import LVCableDistributorDingo
from dingo.grid.mv_grid import mv_routing
from dingo.grid.mv_grid import mv_connect
import dingo
<<<<<<< HEAD
from dingo.tools import config as cfg_dingo, pypsa_io, tools
=======
from dingo.tools import config as cfg_dingo, pypsa_io
from dingo.flexopt.reinforce_grid import *
>>>>>>> 05310357
import dingo.core

import networkx as nx
import pandas as pd
import os
from sqlalchemy.orm import sessionmaker
from datetime import datetime


class MVGridDingo(GridDingo):
    """ DINGO medium voltage grid

    Parameters
    ----------
    region : MV region (instance of MVGridDistrictDingo class) that is associated with grid
    default_branch_kind: kind of branch (possible values: 'cable' or 'line')
    default_branch_type: type of branch (pandas Series object with cable/line parameters)
    """

    # TODO: Add method to join MV graph with LV graphs to have one graph that covers whole grid (MV and LV)

    def __init__(self, **kwargs):
        super().__init__(**kwargs)

        # more params
        self._station = None
        self._circuit_breakers = []
        self.default_branch_kind = kwargs.get('default_branch_kind', None)
        self.default_branch_type = kwargs.get('default_branch_type', None)
<<<<<<< HEAD
        self.default_branch_type_settle = kwargs.get(
            'default_branch_type_settle', None)
        self.default_branch_type_aggregated = kwargs.get(
            'default_branch_type_aggregated', None)
=======
        self.default_branch_kind_settle = kwargs.get('default_branch_kind_settle', None)
        self.default_branch_type_settle = kwargs.get('default_branch_type_settle', None)
        self.default_branch_kind_aggregated = kwargs.get('default_branch_kind_aggregated', None)
        self.default_branch_type_aggregated = kwargs.get('default_branch_type_aggregated', None)
>>>>>>> 05310357

        self.add_station(kwargs.get('station', None))

    def station(self):
        """Returns MV station"""
        return self._station

    def circuit_breakers(self):
        """Returns a generator for iterating over circuit breakers"""
        for circ_breaker in self._circuit_breakers:
            yield circ_breaker

    def circuit_breakers_count(self):
        """Returns the count of circuit breakers in MV grid"""
        return len(self._circuit_breakers)

    def add_circuit_breaker(self, circ_breaker):
        """ Creates circuit breaker object and ...

        Args:
            circ_breaker: CircuitBreakerDingo object
        """
        if circ_breaker not in self._circuit_breakers and isinstance(
                circ_breaker, CircuitBreakerDingo):
            self._circuit_breakers.append(circ_breaker)
            self.graph_add_node(circ_breaker)

    def open_circuit_breakers(self):
        """ Opens all circuit breakers in MV grid """
        for circ_breaker in self.circuit_breakers():
            circ_breaker.open()

    def close_circuit_breakers(self):
        """ Closes all circuit breakers in MV grid """
        for circ_breaker in self.circuit_breakers():
            circ_breaker.close()

    def add_station(self, mv_station, force=False):
        """Adds MV station if not already existing

        mv_station: MVStationDingo object
        force: bool. If True, MV Station is set even though it's not empty (override)
        """
        # TODO: Use this exception handling as template for similar methods in other classes
        if not isinstance(mv_station, MVStationDingo):
            raise Exception('Given MV station is not a MVStationDingo object.')
        if self._station is None:
            self._station = mv_station
            self.graph_add_node(mv_station)
        else:
            if force:
                self._station = mv_station
            else:
                raise Exception(
                    'MV Station already set, use argument `force=True` to override.')

    # TODO: Following code builds graph after all objects are added (called manually) - maybe used later instead of ad-hoc adding
    # def graph_build(self):
    #     """Builds/fills graph with objects (stations, ..)"""
    #     # TODO: Add edges, loads etc. later on
    #
    #     # add MV station
    #     self.graph_add_node(self._station)
    #
    #     # add LV stations
    #     # TODO: to get LV stations, generator of generators is necessary
    #     # TODO: see http://stackoverflow.com/questions/19033401/python-generator-of-generators
    #     # TODO: not sure if the following works:
    #     for lv_station in [grid.stations() for grid in [region.lv_grids() for region in self.region.lv_load_areas()]]:
    #         self.graph_add_node(lv_station)

    def add_load(self, lv_load):
        """Adds a MV load to _loads and grid graph if not already existing"""
        if lv_load not in self._loads and isinstance(lv_load,
                                                     MVLoadDingo):
            self._loads.append(lv_load)
            self.graph_add_node(lv_load)

    def add_cable_distributor(self, cable_dist):
        """Adds a cable distributor to _cable_distributors if not already existing"""
        if cable_dist not in self.cable_distributors() and isinstance(
                cable_dist,
                MVCableDistributorDingo):
            # add to array and graph
            self._cable_distributors.append(cable_dist)
            self.graph_add_node(cable_dist)

    def set_branch_ids(self):
        """ Generates and sets ids of branches for MV and underlying LV grids """

        # MV grid:
        ctr = 1
        for branch in self.graph_edges():
            branch['branch'].id_db = self.grid_district.id_db * 10 ** 4 + ctr
            ctr += 1

        # LV grid:
        for lv_load_area in self.grid_district.lv_load_areas():
            for lv_grid_district in lv_load_area.lv_grid_districts():
                ctr = 1
                for branch in lv_grid_district.lv_grid.graph_edges():
                    branch[
                        'branch'].id_db = lv_grid_district.id_db * 10 ** 7 + ctr
                    ctr += 1

    def routing(self, debug=False, anim=None):
        """ Performs routing on grid graph nodes

        Args:
            debug: If True, information is printed while routing
        """

        # do the routing
        self._graph = mv_routing.solve(self._graph, debug, anim)
        self._graph = mv_connect.mv_connect_satellites(self, self._graph, debug)
        self._graph = mv_connect.mv_connect_stations(self.grid_district,
                                                     self._graph, debug)

        # create MV Branch objects from graph edges (lines) and link these objects back to graph edges
        # TODO:
        # mv_branches = {}
        # for edge in self._graph.edges():
        #     mv_branch = BranchDingo()
        #     mv_branches[edge] = mv_branch
        # nx.set_edge_attributes(self._graph, 'branch', mv_branches)

    def connect_generators(self, debug=False):
        """ Connects MV generators (graph nodes) to grid (graph)

        Args:
            debug: If True, information is printed during process
        """

        self._graph = mv_connect.mv_connect_generators(self.grid_district,
                                                       self._graph, debug)

    def parametrize_grid(self, debug=False):
        """ Performs Parametrization of grid equipment.

        Args:
            debug: If True, information is printed during process
        Notes:
            It is assumed that only cables are used within settlements
        """
        # TODO: Add more detailed description
        # TODO: Pass debug flag to functions

        # set grid's voltage level
        self.set_voltage_level()

        # set MV station's voltage level
        self._station.set_operation_voltage_level()

        # set default branch types (normal, aggregated areas and within settlements)
        self.default_branch_type, \
        self.default_branch_type_aggregated, \
        self.default_branch_type_settle = self.set_default_branch_type(debug)

        # set default branch kinds
        self.default_branch_kind_aggregated = self.default_branch_kind
        self.default_branch_kind_settle = 'cable'

        # choose appropriate transformers for each MV sub-station
        self._station.choose_transformers()

        # choose appropriate type of line/cable for each edge
        # TODO: move line parametrization to routing process
        # self.parametrize_lines()

    def set_voltage_level(self):
        """ Sets voltage level of MV grid according to load density.

        Args:
            none
        Returns:
            nothing

        Notes
        -----
        Decision on voltage level is determined by load density of the considered region. Urban areas (load density of
        >= 1 MW/km2 according to [1]_) usually got a voltage of 10 kV whereas rural areas mostly use 20 kV.

        References
        ----------
        .. [1] Falk Schaller et al., "Modellierung realitätsnaher zukünftiger Referenznetze im Verteilnetzsektor zur
            Überprüfung der Elektroenergiequalität", Internationaler ETG-Kongress Würzburg, 2011
        """
        # TODO: more references!

        load_density_threshold = float(cfg_dingo.get('assumptions',
                                                     'load_density_threshold'))

        # calculate load density
        # TODO: Move constant 1e6 to config file
        load_density = ((self.grid_district.peak_load / 1e3) /
                        (
                            self.grid_district.geo_data.area / 1e6))  # unit MVA/km^2

        # identify voltage level
        if load_density < load_density_threshold:
            self.v_level = 20
        elif load_density >= load_density_threshold:
            self.v_level = 10
        else:
            raise ValueError('load_density is invalid!')

    def set_default_branch_type(self, debug=False):
        """ Determines default branch type according to grid district's peak load and standard equipment.

        Args:
            debug: If True, information is printed during process

        Returns:
            default branch type: pandas Series object. If no appropriate type is found, return largest possible one.
            default branch type max: pandas Series object. Largest available line/cable type

        Notes
        -----
        Parameter values for cables and lines are taken from [1]_, [2]_ and [3]_.

        Lines are chosen to have 60 % load relative to their nominal capacity according to [4]_.

        Decision on usage of overhead lines vs. cables is determined by load density of the considered region. Urban
        areas usually are equipped with underground cables whereas rural areas often have overhead lines as MV
        distribution system [5]_.

        References
        ----------
        .. [1] Klaus Heuck et al., "Elektrische Energieversorgung", Vieweg+Teubner, Wiesbaden, 2007
        .. [2] René Flosdorff et al., "Elektrische Energieverteilung", Vieweg+Teubner, 2005
        .. [3] Helmut Alt, "Vorlesung Elektrische Energieerzeugung und -verteilung"
            http://www.alt.fh-aachen.de/downloads//Vorlesung%20EV/Hilfsb%2044%20Netzdaten%20Leitung%20Kabel.pdf, 2010
        .. [4] Deutsche Energie-Agentur GmbH (dena), "dena-Verteilnetzstudie. Ausbau- und Innovationsbedarf der
            Stromverteilnetze in Deutschland bis 2030.", 2012
        .. [5] Tao, X., "Automatisierte Grundsatzplanung von
            Mittelspannungsnetzen", Dissertation, RWTH Aachen, 2007
        """

        package_path = dingo.__path__[0]

        # decide whether cable or line is used (initially for entire grid) and set grid's attribute
        if self.v_level == 20:
            self.default_branch_kind = 'line'
        elif self.v_level == 10:
            self.default_branch_kind = 'cable'

        # get max. count of half rings per MV grid district
        mv_half_ring_count_max = int(
            cfg_dingo.get('mv_routing_tech_constraints',
                          'mv_half_ring_count_max'))

        # load cable/line assumptions, file_names and parameter
        if self.default_branch_kind == 'line':
            load_factor_normal = float(cfg_dingo.get('assumptions',
                                                     'load_factor_mv_line_lc_normal'))
            equipment_parameters_file = cfg_dingo.get('equipment',
                                                      'equipment_parameters_lines')
            branch_parameters = pd.read_csv(os.path.join(package_path, 'data',
                                                         equipment_parameters_file),
                                            comment='#',
                                            converters={
                                                'I_max_th': lambda x: int(x),
                                                'U_n': lambda x: int(x)})

            # load cables as well to use it within settlements
            equipment_parameters_file_settle = cfg_dingo.get('equipment',
                                                             'equipment_parameters_cables')
            branch_parameters_settle = pd.read_csv(
                os.path.join(package_path, 'data',
                             equipment_parameters_file_settle),
                comment='#',
                converters={'I_max_th': lambda x: int(x),
                            'U_n': lambda x: int(x)})
            # select types with appropriate voltage level
            branch_parameters_settle = branch_parameters_settle[
                branch_parameters_settle['U_n'] == self.v_level]

        elif self.default_branch_kind == 'cable':
            load_factor_normal = float(cfg_dingo.get('assumptions',
                                                     'load_factor_mv_cable_lc_normal'))
            equipment_parameters_file = cfg_dingo.get('equipment',
                                                      'equipment_parameters_cables')
            branch_parameters = pd.read_csv(os.path.join(package_path, 'data',
                                                         equipment_parameters_file),
                                            comment='#',
                                            converters={
                                                'I_max_th': lambda x: int(x),
                                                'U_n': lambda x: int(x)})
        else:
            raise ValueError(
                'Grid\'s default_branch_kind is invalid, could not set branch parameters.')

        # select appropriate branch params according to voltage level, sorted ascending by max. current
        branch_parameters = branch_parameters[
            branch_parameters['U_n'] == self.v_level].sort_values('I_max_th')

        # get largest line/cable type
        branch_type_max = branch_parameters.loc[
            branch_parameters['I_max_th'].idxmax()]

        # set aggregation flag using largest available line/cable
        self.set_nodes_aggregation_flag(
            branch_type_max['I_max_th'] * load_factor_normal)

        # calc peak current sum (= "virtual" current) of whole grid (I = S / sqrt(3) / U) excluding load areas of type
        # satellite and aggregated
        peak_current_sum = ((self.grid_district.peak_load -
                             self.grid_district.peak_load_satellites -
                             self.grid_district.peak_load_aggregated) /
                            (3 ** 0.5) / self.v_level)  # units: kVA / kV = A

        branch_type_settle = branch_type_settle_max = None

        # search the smallest possible line/cable for MV grid district in equipment datasets for all load areas
        # excluding those of type satellite and aggregated
        for idx, row in branch_parameters.iterrows():
            # calc number of required rings using peak current sum of grid district,
            # load factor and max. current of line/cable
            half_ring_count = round(
                peak_current_sum / (row['I_max_th'] * load_factor_normal))

            if debug:
                print('=== Selection of default branch type in', self, '===')
                print('Peak load=', self.grid_district.peak_load, 'kVA')
                print('Peak current=', peak_current_sum)
                print('I_max_th=', row['I_max_th'])
                print('Half ring count=', half_ring_count)

            # if count of half rings is below or equal max. allowed count, use current branch type as default
            if half_ring_count <= mv_half_ring_count_max:
                if self.default_branch_kind == 'line':
<<<<<<< HEAD
                    # get type with similar I_max_th
                    branch_type_settle = branch_parameters_settle.iloc[
                        (branch_parameters_settle['I_max_th'] -
                         row['I_max_th']).abs().argsort()[:1]]
=======
                    # TODO: Newly installed cable has a greater I_max_th than former line, check with grid planning
                    # TODO: principles and add to documentation
                    # OLD:
                    # branch_type_settle = branch_parameters_settle.ix\
                    #                      [branch_parameters_settle\
                    #                      [branch_parameters_settle['I_max_th'] - row['I_max_th'] > 0].\
                    #                      sort_values(by='I_max_th')['I_max_th'].idxmin()]

                    # take only cables that can handle at least the current of the line
                    branch_parameters_settle_filter = branch_parameters_settle[\
                                                      branch_parameters_settle['I_max_th'] - row['I_max_th'] > 0]
                    # get cable type with similar (but greater) I_max_th
                    branch_type_settle = branch_parameters_settle_filter.loc[\
                                         branch_parameters_settle_filter['I_max_th'].idxmin()]

>>>>>>> 05310357
                return row, branch_type_max, branch_type_settle

        # no equipment was found, return largest available line/cable

        if debug:
            print('No appropriate line/cable type could be found for', self,
                  ', declare some load areas as aggregated.')

        if self.default_branch_kind == 'line':
            branch_type_settle_max = branch_parameters_settle.loc[
                branch_parameters_settle['I_max_th'].idxmax()]

        return branch_type_max, branch_type_max, branch_type_settle_max

    def set_nodes_aggregation_flag(self, peak_current_branch_max):
        """ Set LV load areas with too high demand to aggregated type.

        Args:
            peak_current_branch_max: Max. allowed current for line/cable

        Returns:
            nothing
        """

        for lv_load_area in self.grid_district.lv_load_areas():
            peak_current_node = (lv_load_area.peak_load_sum / (
                3 ** 0.5) / self.v_level)  # units: kVA / kV = A
            if peak_current_node > peak_current_branch_max:
                lv_load_area.is_aggregated = True

        # add peak demand for all LV load areas of aggregation type
        self.grid_district.add_aggregated_peak_demand()

    def export_to_pypsa(self, conn, method='onthefly'):
        """Exports MVGridDingo grid to PyPSA database tables

        Peculiarities of MV grids are implemented here. Derive general export
        method from this and adapt to needs of LVGridDingo

        Parameters
        ----------
        conn: SQLAlchemy session object
        method: str
            Specify export method
            If method='db' grid data will be exported to database (default)
            If method='onthefly' grid data will be passed to PyPSA directly

        Notes
        -----
        It has to be proven that this method works for LV grids as well!

        Dingo treats two stationary case of powerflow:
        1) Full load: We assume no generation and loads to be set to peak load
        2) Generation worst case:
        """

        # definitions for temp_resolution table
        # TODO: temp_id=1 works only if its the only set of powerflow data in db
        temp_id = 1
        timesteps = 2
        start_time = datetime(1970, 1, 1, 00, 00, 0)
        resolution = 'H'

        nodes = self._graph.nodes()

        edges = [edge for edge in list(self.graph_edges())
                 if edge['adj_nodes'][0] in nodes
                 and edge['adj_nodes'][1] in nodes]
        if method is 'db':
            Session = sessionmaker(bind=conn)
            session = Session()

            # Empty tables
            pypsa_io.delete_powerflow_tables(session)

            # Export node objects: Busses, Loads, Generators
            pypsa_io.export_nodes(self,
                                  session,
                                  nodes,
                                  temp_id,
                                  lv_transformer=False)

            # Export edges
            pypsa_io.export_edges(self, session, edges)

            # Create table about temporal coverage of PF analysis
            pypsa_io.create_temp_resolution_table(session,
                                                  timesteps=timesteps,
                                                  resolution=resolution,
                                                  start_time=start_time)
        elif method is 'onthefly':

            nodes_dict, components_data = pypsa_io.nodes_to_dict_of_dataframes(
                self,
                nodes,
                lv_transformer=False)
            edges_dict = pypsa_io.edges_to_dict_of_dataframes(self, edges)
            components = tools.merge_two_dicts(nodes_dict, edges_dict)

            return components, components_data
        else:
            raise ValueError('Sorry, this export method does not exist!')

    def run_powerflow(self, conn, method='onthefly'):

        if method is 'db':
            Session = sessionmaker(bind=conn)
            session = Session()

            # export grid data to db (be ready for power flow analysis)
            self.export_to_pypsa(conn, method=method)

            # run the power flow problem
            pypsa_io.run_powerflow(session)

            # import results from db
            self.import_powerflow_results(session)
        elif method is 'onthefly':
            components, components_data = self.export_to_pypsa(conn, method)
            pypsa_io.run_powerflow_onthefly(components, components_data, self)

    def import_powerflow_results(self, session):
        """
        Assign results from power flow analysis to edges and nodes

        Parameters
        ----------
        session: SQLAlchemy session
        Returns
        -------
        None
        """

        # bus data
        pypsa_io.import_pfa_bus_results(session, self)

        # line data
        pypsa_io.import_pfa_line_results(session, self)

        # transformer data

    def reinforce_grid(self):
        """ Performs grid reinforcement measures for current MV grid
        Args:

        Returns:

        """
        # TODO: Finalize docstring

        reinforce_grid(self, mode='MV')

    def __repr__(self):
        return 'mv_grid_' + str(self.id_db)


class LVGridDingo(GridDingo):
    """ DINGO low voltage grid

    Parameters
    ----------
    region : LV region (instance of LVLoadAreaDingo class) that is associated with grid

    Notes:
      It is assumed that LV grid have got cables only (attribute 'default_branch_kind')
    """

    def __init__(self, **kwargs):
        super().__init__(**kwargs)

        self.default_branch_kind = kwargs.get('default_branch_kind', 'cable')
        self._station = None
        self._loads = []
        self.population = kwargs.get('population', None)

    def station(self):
        """Returns grid's station"""
        return self._station

    def add_station(self, lv_station):
        """Adds a LV station to _station and grid graph if not already existing"""
        if not isinstance(lv_station, LVStationDingo):
            raise Exception('Given LV station is not a LVStationDingo object.')
        if self._station is None:
            self._station = lv_station
            self.graph_add_node(lv_station)
            self.grid_district.lv_load_area.mv_grid_district.mv_grid.graph_add_node(
                lv_station)

    def add_load(self, lv_load):
        """Adds a LV load to _loads and grid graph if not already existing"""
        if lv_load not in self._loads and isinstance(lv_load,
                                                     LVLoadDingo):
            self._loads.append(lv_load)
            self.graph_add_node(lv_load)

    def add_cable_dist(self, lv_cable_dist):
        """Adds a LV cable_dist to _cable_dists and grid graph if not already existing"""
        if lv_cable_dist not in self._cable_distributors and isinstance(
                lv_cable_dist,
                LVCableDistributorDingo):
            self._cable_distributors.append(lv_cable_dist)
            self.graph_add_node(lv_cable_dist)

    def loads(self):
        """Returns a generator for iterating over LV _load"""
        for load in self._loads:
            yield load

    def select_typified_grid_model(self,
                                   string_properties,
                                   apartment_string,
                                   apartment_trafo,
                                   trafo_parameters,
                                   population):
        """
        Selects typified model grid based on population

        Parameters
        ----------
        string_properties: DataFrame
            Properties of LV typified model grids
        apartment_string: DataFrame
            Relational table of apartment count and strings of model grid
        apartment_trafo: DataFrame
            Relational table of apartment count and trafo size
        trafo_parameters: DataFrame
            Equipment parameters of LV transformers
        population: Int
            Population within LV grid district

        Returns
        -------
        selected_strings_df: DataFrame
            Selected string of typified model grid
        transformer: Dataframe
            Parameters of chosen Transformer
        """

        apartment_house_branch_ratio = cfg_dingo.get("assumptions",
                                                     "apartment_house_branch_ratio")
        population_per_apartment = cfg_dingo.get("assumptions",
                                                 "population_per_apartment")

        apartments = round(population / population_per_apartment)

        if apartments <= 0:
            apartments = 1

        if apartments > 196:
            apartments = 196

        # select set of strings that represent one type of model grid
        strings = apartment_string.loc[apartments]
        selected_strings = [int(s) for s in
                            strings[strings >= 1].index.tolist()]

        # slice dataframe of string parameters
        selected_strings_df = string_properties.loc[selected_strings]

        # add number of occurences of each branch to df
        occurence_selector = [str(i) for i in selected_strings]
        selected_strings_df['occurence'] = strings.loc[
            occurence_selector].tolist()

        transformer = apartment_trafo.loc[apartments]

        transformer['x'] = trafo_parameters.loc[
            transformer['trafo_apparent_power'], 'x']
        transformer['r'] = trafo_parameters.loc[
            transformer['trafo_apparent_power'], 'r']

        return selected_strings_df, transformer

    def build_lv_graph(self, selected_string_df):
        """
        Builds nxGraph based on the LV grid model

        Parameter
        ---------
        selected_string_df: Dataframe
            Table of strings of the selected grid model

        Notes
        -----
        To understand what is happening in this method a few data table columns
        are explained here

        * `count house branch`: number of houses connected to a string
        * `distance house branch`: distance on a string between two house
            branches
        * `string length`: total length of a string
        * `length house branch A|B`: cable from string to connection point of a
            house

        A|B in general brings some variation in to the typified model grid and
        refer to different length of house branches and different cable types
        respectively different cable widths.
        """

        # iterate over each type of branch
        for i, row in selected_string_df.iterrows():
            # iterate over it's occurences
            for branch_no in range(1, int(row['occurence']) + 1):
                # iterate over house branches
                for house_branch in range(1, row['count house branch'] + 1):
                    if house_branch % 2 == 0:
                        variant = 'B'
                    else:
                        variant = 'A'
                    lv_cable_dist = LVCableDistributorDingo(
                        grid=self,
                        string_id=i,
                        branch_no=branch_no,
                        load_no=house_branch)

                    lv_load = LVLoadDingo(grid=self,
                                          string_id=i,
                                          branch_no=branch_no,
                                          load_no=house_branch)

                    # add lv_load and lv_cable_dist to graph
                    self.add_load(lv_load)
                    self.add_cable_dist(lv_cable_dist)

                    cable_name = row['cable type'] + \
                                 ' 4x1x{}'.format(row['cable width'])

                    # connect current lv_cable_dist to last one
                    if house_branch == 1:
                        # edge connect first house branch in branch with the station
                        self._graph.add_edge(
                            self.station(),
                            lv_cable_dist,
                            branch=BranchDingo(
                                length=row['distance house branch'],
                                type=cable_name
                            ))
                    else:
                        self._graph.add_edge(
                            self._cable_distributors[-2],
                            lv_cable_dist,
                            branch=BranchDingo(
                                length=row['distance house branch'],
                                type=cable_name))

                    # connect house to cable distributor
                    house_cable_name = row['cable type {}'.format(variant)] + \
                                       ' 4x1x{}'.format(row[
                                                            'cable width {}'.format(
                                                                variant)])
                    self._graph.add_edge(
                        lv_cable_dist,
                        lv_load,
                        branch=BranchDingo(
                            length=row['length house branch {}'.format(
                                variant)],
                            type=dingo.core.lv_cable_parameters. \
                                loc[house_cable_name]))

    # TODO: Following code builds graph after all objects are added (called manually) - maybe used later instead of ad-hoc adding
    # def graph_build(self):
    #     """Builds/fills graph with objects (stations, ..)"""
    #     # TODO: Add edges, loads etc. later on
    #
    #     # add LV stations
    #     for lv_station in self.stations():
    #         self.graph_add_node(lv_station)
    #
    #     # TODO: add more nodes (loads etc.) here

    def reinforce_grid(self):
        """ Performs grid reinforcement measures for current LV grid
        Args:

        Returns:

        """
        # TODO: Finalize docstring

        reinforce_grid(self, mode='LV')

    def __repr__(self):
        return 'lv_grid_' + str(self.id_db)<|MERGE_RESOLUTION|>--- conflicted
+++ resolved
@@ -8,12 +8,8 @@
 from dingo.grid.mv_grid import mv_routing
 from dingo.grid.mv_grid import mv_connect
 import dingo
-<<<<<<< HEAD
 from dingo.tools import config as cfg_dingo, pypsa_io, tools
-=======
-from dingo.tools import config as cfg_dingo, pypsa_io
 from dingo.flexopt.reinforce_grid import *
->>>>>>> 05310357
 import dingo.core
 
 import networkx as nx
@@ -43,17 +39,10 @@
         self._circuit_breakers = []
         self.default_branch_kind = kwargs.get('default_branch_kind', None)
         self.default_branch_type = kwargs.get('default_branch_type', None)
-<<<<<<< HEAD
-        self.default_branch_type_settle = kwargs.get(
-            'default_branch_type_settle', None)
-        self.default_branch_type_aggregated = kwargs.get(
-            'default_branch_type_aggregated', None)
-=======
         self.default_branch_kind_settle = kwargs.get('default_branch_kind_settle', None)
         self.default_branch_type_settle = kwargs.get('default_branch_type_settle', None)
         self.default_branch_kind_aggregated = kwargs.get('default_branch_kind_aggregated', None)
         self.default_branch_type_aggregated = kwargs.get('default_branch_type_aggregated', None)
->>>>>>> 05310357
 
         self.add_station(kwargs.get('station', None))
 
@@ -76,8 +65,7 @@
         Args:
             circ_breaker: CircuitBreakerDingo object
         """
-        if circ_breaker not in self._circuit_breakers and isinstance(
-                circ_breaker, CircuitBreakerDingo):
+        if circ_breaker not in self._circuit_breakers and isinstance(circ_breaker, CircuitBreakerDingo):
             self._circuit_breakers.append(circ_breaker)
             self.graph_add_node(circ_breaker)
 
@@ -107,8 +95,7 @@
             if force:
                 self._station = mv_station
             else:
-                raise Exception(
-                    'MV Station already set, use argument `force=True` to override.')
+                raise Exception('MV Station already set, use argument `force=True` to override.')
 
     # TODO: Following code builds graph after all objects are added (called manually) - maybe used later instead of ad-hoc adding
     # def graph_build(self):
@@ -134,9 +121,8 @@
 
     def add_cable_distributor(self, cable_dist):
         """Adds a cable distributor to _cable_distributors if not already existing"""
-        if cable_dist not in self.cable_distributors() and isinstance(
-                cable_dist,
-                MVCableDistributorDingo):
+        if cable_dist not in self.cable_distributors() and isinstance(cable_dist,
+                                                                      MVCableDistributorDingo):
             # add to array and graph
             self._cable_distributors.append(cable_dist)
             self.graph_add_node(cable_dist)
@@ -147,7 +133,7 @@
         # MV grid:
         ctr = 1
         for branch in self.graph_edges():
-            branch['branch'].id_db = self.grid_district.id_db * 10 ** 4 + ctr
+            branch['branch'].id_db = self.grid_district.id_db * 10**4 + ctr
             ctr += 1
 
         # LV grid:
@@ -155,8 +141,7 @@
             for lv_grid_district in lv_load_area.lv_grid_districts():
                 ctr = 1
                 for branch in lv_grid_district.lv_grid.graph_edges():
-                    branch[
-                        'branch'].id_db = lv_grid_district.id_db * 10 ** 7 + ctr
+                    branch['branch'].id_db = lv_grid_district.id_db * 10**7 + ctr
                     ctr += 1
 
     def routing(self, debug=False, anim=None):
@@ -169,8 +154,7 @@
         # do the routing
         self._graph = mv_routing.solve(self._graph, debug, anim)
         self._graph = mv_connect.mv_connect_satellites(self, self._graph, debug)
-        self._graph = mv_connect.mv_connect_stations(self.grid_district,
-                                                     self._graph, debug)
+        self._graph = mv_connect.mv_connect_stations(self.grid_district, self._graph, debug)
 
         # create MV Branch objects from graph edges (lines) and link these objects back to graph edges
         # TODO:
@@ -187,8 +171,7 @@
             debug: If True, information is printed during process
         """
 
-        self._graph = mv_connect.mv_connect_generators(self.grid_district,
-                                                       self._graph, debug)
+        self._graph = mv_connect.mv_connect_generators(self.grid_district, self._graph, debug)
 
     def parametrize_grid(self, debug=False):
         """ Performs Parametrization of grid equipment.
@@ -208,8 +191,8 @@
         self._station.set_operation_voltage_level()
 
         # set default branch types (normal, aggregated areas and within settlements)
-        self.default_branch_type, \
-        self.default_branch_type_aggregated, \
+        self.default_branch_type,\
+        self.default_branch_type_aggregated,\
         self.default_branch_type_settle = self.set_default_branch_type(debug)
 
         # set default branch kinds
@@ -221,7 +204,7 @@
 
         # choose appropriate type of line/cable for each edge
         # TODO: move line parametrization to routing process
-        # self.parametrize_lines()
+        #self.parametrize_lines()
 
     def set_voltage_level(self):
         """ Sets voltage level of MV grid according to load density.
@@ -249,8 +232,7 @@
         # calculate load density
         # TODO: Move constant 1e6 to config file
         load_density = ((self.grid_district.peak_load / 1e3) /
-                        (
-                            self.grid_district.geo_data.area / 1e6))  # unit MVA/km^2
+                        (self.grid_district.geo_data.area / 1e6)) # unit MVA/km^2
 
         # identify voltage level
         if load_density < load_density_threshold:
@@ -301,9 +283,8 @@
             self.default_branch_kind = 'cable'
 
         # get max. count of half rings per MV grid district
-        mv_half_ring_count_max = int(
-            cfg_dingo.get('mv_routing_tech_constraints',
-                          'mv_half_ring_count_max'))
+        mv_half_ring_count_max = int(cfg_dingo.get('mv_routing_tech_constraints',
+                                                   'mv_half_ring_count_max'))
 
         # load cable/line assumptions, file_names and parameter
         if self.default_branch_kind == 'line':
@@ -312,24 +293,19 @@
             equipment_parameters_file = cfg_dingo.get('equipment',
                                                       'equipment_parameters_lines')
             branch_parameters = pd.read_csv(os.path.join(package_path, 'data',
-                                                         equipment_parameters_file),
+                                            equipment_parameters_file),
                                             comment='#',
-                                            converters={
-                                                'I_max_th': lambda x: int(x),
-                                                'U_n': lambda x: int(x)})
+                                            converters={'I_max_th': lambda x: int(x), 'U_n': lambda x: int(x)})
 
             # load cables as well to use it within settlements
             equipment_parameters_file_settle = cfg_dingo.get('equipment',
                                                              'equipment_parameters_cables')
-            branch_parameters_settle = pd.read_csv(
-                os.path.join(package_path, 'data',
-                             equipment_parameters_file_settle),
-                comment='#',
-                converters={'I_max_th': lambda x: int(x),
-                            'U_n': lambda x: int(x)})
+            branch_parameters_settle = pd.read_csv(os.path.join(package_path, 'data',
+                                                   equipment_parameters_file_settle),
+                                                   comment='#',
+                                                   converters={'I_max_th': lambda x: int(x), 'U_n': lambda x: int(x)})
             # select types with appropriate voltage level
-            branch_parameters_settle = branch_parameters_settle[
-                branch_parameters_settle['U_n'] == self.v_level]
+            branch_parameters_settle = branch_parameters_settle[branch_parameters_settle['U_n'] == self.v_level]
 
         elif self.default_branch_kind == 'cable':
             load_factor_normal = float(cfg_dingo.get('assumptions',
@@ -337,33 +313,27 @@
             equipment_parameters_file = cfg_dingo.get('equipment',
                                                       'equipment_parameters_cables')
             branch_parameters = pd.read_csv(os.path.join(package_path, 'data',
-                                                         equipment_parameters_file),
+                                            equipment_parameters_file),
                                             comment='#',
-                                            converters={
-                                                'I_max_th': lambda x: int(x),
-                                                'U_n': lambda x: int(x)})
+                                            converters={'I_max_th': lambda x: int(x), 'U_n': lambda x: int(x)})
         else:
-            raise ValueError(
-                'Grid\'s default_branch_kind is invalid, could not set branch parameters.')
+            raise ValueError('Grid\'s default_branch_kind is invalid, could not set branch parameters.')
 
         # select appropriate branch params according to voltage level, sorted ascending by max. current
-        branch_parameters = branch_parameters[
-            branch_parameters['U_n'] == self.v_level].sort_values('I_max_th')
+        branch_parameters = branch_parameters[branch_parameters['U_n'] == self.v_level].sort_values('I_max_th')
 
         # get largest line/cable type
-        branch_type_max = branch_parameters.loc[
-            branch_parameters['I_max_th'].idxmax()]
+        branch_type_max = branch_parameters.loc[branch_parameters['I_max_th'].idxmax()]
 
         # set aggregation flag using largest available line/cable
-        self.set_nodes_aggregation_flag(
-            branch_type_max['I_max_th'] * load_factor_normal)
+        self.set_nodes_aggregation_flag(branch_type_max['I_max_th'] * load_factor_normal)
 
         # calc peak current sum (= "virtual" current) of whole grid (I = S / sqrt(3) / U) excluding load areas of type
         # satellite and aggregated
         peak_current_sum = ((self.grid_district.peak_load -
                              self.grid_district.peak_load_satellites -
                              self.grid_district.peak_load_aggregated) /
-                            (3 ** 0.5) / self.v_level)  # units: kVA / kV = A
+                            (3**0.5) / self.v_level)  # units: kVA / kV = A
 
         branch_type_settle = branch_type_settle_max = None
 
@@ -372,8 +342,7 @@
         for idx, row in branch_parameters.iterrows():
             # calc number of required rings using peak current sum of grid district,
             # load factor and max. current of line/cable
-            half_ring_count = round(
-                peak_current_sum / (row['I_max_th'] * load_factor_normal))
+            half_ring_count = round(peak_current_sum / (row['I_max_th'] * load_factor_normal))
 
             if debug:
                 print('=== Selection of default branch type in', self, '===')
@@ -385,12 +354,6 @@
             # if count of half rings is below or equal max. allowed count, use current branch type as default
             if half_ring_count <= mv_half_ring_count_max:
                 if self.default_branch_kind == 'line':
-<<<<<<< HEAD
-                    # get type with similar I_max_th
-                    branch_type_settle = branch_parameters_settle.iloc[
-                        (branch_parameters_settle['I_max_th'] -
-                         row['I_max_th']).abs().argsort()[:1]]
-=======
                     # TODO: Newly installed cable has a greater I_max_th than former line, check with grid planning
                     # TODO: principles and add to documentation
                     # OLD:
@@ -406,18 +369,15 @@
                     branch_type_settle = branch_parameters_settle_filter.loc[\
                                          branch_parameters_settle_filter['I_max_th'].idxmin()]
 
->>>>>>> 05310357
                 return row, branch_type_max, branch_type_settle
 
         # no equipment was found, return largest available line/cable
 
         if debug:
-            print('No appropriate line/cable type could be found for', self,
-                  ', declare some load areas as aggregated.')
+            print('No appropriate line/cable type could be found for', self, ', declare some load areas as aggregated.')
 
         if self.default_branch_kind == 'line':
-            branch_type_settle_max = branch_parameters_settle.loc[
-                branch_parameters_settle['I_max_th'].idxmax()]
+            branch_type_settle_max = branch_parameters_settle.loc[branch_parameters_settle['I_max_th'].idxmax()]
 
         return branch_type_max, branch_type_max, branch_type_settle_max
 
@@ -432,13 +392,13 @@
         """
 
         for lv_load_area in self.grid_district.lv_load_areas():
-            peak_current_node = (lv_load_area.peak_load_sum / (
-                3 ** 0.5) / self.v_level)  # units: kVA / kV = A
+            peak_current_node = (lv_load_area.peak_load_sum / (3**0.5) / self.v_level)  # units: kVA / kV = A
             if peak_current_node > peak_current_branch_max:
                 lv_load_area.is_aggregated = True
 
         # add peak demand for all LV load areas of aggregation type
         self.grid_district.add_aggregated_peak_demand()
+
 
     def export_to_pypsa(self, conn, method='onthefly'):
         """Exports MVGridDingo grid to PyPSA database tables
@@ -593,8 +553,7 @@
         if self._station is None:
             self._station = lv_station
             self.graph_add_node(lv_station)
-            self.grid_district.lv_load_area.mv_grid_district.mv_grid.graph_add_node(
-                lv_station)
+            self.grid_district.lv_load_area.mv_grid_district.mv_grid.graph_add_node(lv_station)
 
     def add_load(self, lv_load):
         """Adds a LV load to _loads and grid graph if not already existing"""
@@ -605,9 +564,8 @@
 
     def add_cable_dist(self, lv_cable_dist):
         """Adds a LV cable_dist to _cable_dists and grid graph if not already existing"""
-        if lv_cable_dist not in self._cable_distributors and isinstance(
-                lv_cable_dist,
-                LVCableDistributorDingo):
+        if lv_cable_dist not in self._cable_distributors and isinstance(lv_cable_dist,
+                                                                        LVCableDistributorDingo):
             self._cable_distributors.append(lv_cable_dist)
             self.graph_add_node(lv_cable_dist)
 
@@ -647,9 +605,9 @@
         """
 
         apartment_house_branch_ratio = cfg_dingo.get("assumptions",
-                                                     "apartment_house_branch_ratio")
+            "apartment_house_branch_ratio")
         population_per_apartment = cfg_dingo.get("assumptions",
-                                                 "population_per_apartment")
+            "population_per_apartment")
 
         apartments = round(population / population_per_apartment)
 
@@ -661,16 +619,14 @@
 
         # select set of strings that represent one type of model grid
         strings = apartment_string.loc[apartments]
-        selected_strings = [int(s) for s in
-                            strings[strings >= 1].index.tolist()]
+        selected_strings = [int(s) for s in strings[strings >= 1].index.tolist()]
 
         # slice dataframe of string parameters
         selected_strings_df = string_properties.loc[selected_strings]
 
         # add number of occurences of each branch to df
         occurence_selector = [str(i) for i in selected_strings]
-        selected_strings_df['occurence'] = strings.loc[
-            occurence_selector].tolist()
+        selected_strings_df['occurence'] = strings.loc[occurence_selector].tolist()
 
         transformer = apartment_trafo.loc[apartments]
 
@@ -680,6 +636,7 @@
             transformer['trafo_apparent_power'], 'r']
 
         return selected_strings_df, transformer
+
 
     def build_lv_graph(self, selected_string_df):
         """
@@ -733,7 +690,7 @@
                     self.add_cable_dist(lv_cable_dist)
 
                     cable_name = row['cable type'] + \
-                                 ' 4x1x{}'.format(row['cable width'])
+                                       ' 4x1x{}'.format(row['cable width'])
 
                     # connect current lv_cable_dist to last one
                     if house_branch == 1:
@@ -744,7 +701,7 @@
                             branch=BranchDingo(
                                 length=row['distance house branch'],
                                 type=cable_name
-                            ))
+                                ))
                     else:
                         self._graph.add_edge(
                             self._cable_distributors[-2],
@@ -755,9 +712,7 @@
 
                     # connect house to cable distributor
                     house_cable_name = row['cable type {}'.format(variant)] + \
-                                       ' 4x1x{}'.format(row[
-                                                            'cable width {}'.format(
-                                                                variant)])
+                        ' 4x1x{}'.format(row['cable width {}'.format(variant)])
                     self._graph.add_edge(
                         lv_cable_dist,
                         lv_load,
