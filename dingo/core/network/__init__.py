from dingo.core.structure.regions import LVLoadAreaCentreDingo

import networkx as nx
import matplotlib.pyplot as plt


class GridDingo:
    """ DINGO grid

    Parameters
    ----------
    id_db : id according to database table
    grid_district: class, area that is covered by the lv grid
    """

    def __init__(self, **kwargs):
        self.id_db = kwargs.get('id_db', None)
        self.grid_district = kwargs.get('grid_district', None)
        #self.geo_data = kwargs.get('geo_data', None)
        self.v_level = kwargs.get('v_level', None)

        self._graph = nx.Graph()

    def graph_add_node(self, node_object):
        """Adds a station or cable distributor object to grid graph if not already existing"""
        if ((node_object not in self._graph.nodes()) and
            (isinstance(node_object, (StationDingo, CableDistributorDingo, LVLoadAreaCentreDingo)))):
            self._graph.add_node(node_object)

    # TODO: UPDATE DRAW FUNCTION -> make draw method work for both MV and load_areas!
    def graph_draw(self):
        """ Draws grid graph using networkx

        caution: The geo coords (for used crs see database import in class `NetworkDingo`) are used as positions for
                 drawing but networkx uses cartesian crs. Since no coordinate transformation is performed, the drawn
                 graph representation is falsified!
        """

        g = self._graph

        # get draw params from nodes and edges (coordinates, colors, demands, etc.)
        nodes_pos = {}; demands = {}; demands_pos = {}
        nodes_color = []
        for node in g.nodes():
            if isinstance(node, (StationDingo, LVLoadAreaCentreDingo, CableDistributorDingo)):
                nodes_pos[node] = (node.geo_data.x, node.geo_data.y)
                # TODO: MOVE draw/color settings to config
            if node == self.station():
                nodes_color.append((1, 0.5, 0.5))
            else:
                #demands[node] = 'd=' + '{:.3f}'.format(node.grid.region.peak_load_sum)
                #demands_pos[node] = tuple([a+b for a, b in zip(nodes_pos[node], [0.003]*len(nodes_pos[node]))])
                nodes_color.append((0.5, 0.5, 1))

        plt.figure()
        nx.draw_networkx(g, nodes_pos, node_color=nodes_color, font_size=10)
        nx.draw_networkx_labels(g, demands_pos, labels=demands, font_size=8)
        plt.show()

    def graph_nodes_sorted(self):
        """ Returns an (ascending) sorted list of graph's nodes (name is used as key).

        """
        return sorted(self._graph.nodes(), key=lambda _: repr(_))

    def graph_edges(self):
        """ Returns a generator for iterating over graph edges

        The edge of a graph is described by the to adjacent node and the branch
        object itself. Whereas the branch object is used to hold all relevant
        power system parameters.

        Note
        ----

        There are generator functions for nodes (`Graph.nodes()`) and edges
        (`Graph.edges()`) in NetworkX but unlike graph nodes, which can be
        represented by objects, branch objects can only be accessed by using an
        edge attribute ('branch' is used here)

        To make access to attributes of the branch objects simplier and more
        intuitive for the user, this generator yields a dictionary for each edge
        that contains information about adjacent nodes and the branch object.

        Note, the construction of the dictionary highly depends on the structure
        of the in-going tuple (which is defined by the needs of networkX). If
        this changes, the code will break.
        """
        for edge in nx.get_edge_attributes(self._graph, 'branch').items():
            yield {'adj_nodes': edge[0], 'branch': edge[1]}

    def find_path(self, node_source, node_target):
        """ Determines the shortest path from `node_source` to `node_target` in _graph using networkx' shortest path
            algorithm.
        Args:
            node_source: source node (Dingo object), member of _graph
            node_target: target node (Dingo object), member of _graph

        Returns:
            path: shortest path from `node_source` to `node_target` (list of nodes in _graph)
        """
        if (node_source in self._graph.nodes()) and (node_target in self._graph.nodes()):
            path = nx.shortest_path(self._graph, node_source, node_target)
        else:
            raise Exception('At least one of the nodes is not a member of graph.')

        return path

    def graph_path_length(self, node_source, node_target):
        """ Calculates the absolute distance between `node_source` and `node_target` in meters using find_path() and
            branches' length attribute.
        Args:
            node_source: source node (Dingo object), member of _graph
            node_target: target node (Dingo object), member of _graph

        Returns:
            path length in m
        """

        length = 0
        path = self.find_path(node_source, node_target)
        node_pairs = list(zip(path[0:len(path)-1], path[1:len(path)]))

        for n1, n2 in node_pairs:
            length += self._graph.edge[n1][n2]['branch'].length

        return length


class StationDingo():
    """
    Defines a MV/LVstation in DINGO
    -------------------------------

    id_db: id according to database table
    v_level_operation: operation voltage level at station (the station's voltage level differs from the nominal voltage
                       level of the grid (see attribute `v_level` in class MVGridDingo) due to grid losses. It is
                       usually set to a slightly higher value than the nominal voltage, e.g. 104% in MV grids.

    """
    # TODO: add method remove_transformer()

    def __init__(self, **kwargs):
        self.id_db = kwargs.get('id_db', None)
        self.geo_data = kwargs.get('geo_data', None)
        self.grid = kwargs.get('grid', None)
        self._transformers = []
        self.busbar = None
        self.peak_load = kwargs.get('peak_load', None)
        self.v_level_operation = kwargs.get('v_level_operation', None)

    def transformers(self):
        """Returns a generator for iterating over transformers"""
        for trans in self._transformers:
            yield trans

    def add_transformer(self, transformer):
        """Adds a transformer to _transformers if not already existing"""
        # TODO: check arg
        if transformer not in self.transformers() and isinstance(transformer, TransformerDingo):
            self._transformers.append(transformer)
        # TODO: what if it exists? -> error message


class BusDingo():
    """ Create new pypower Bus class as child from oemof Bus used to define
    busses and generators data
    """

    def __init__(self, **kwargs):
        """Assigned minimal required pypower input parameters of the bus and
        generator as arguments

        Keyword description of bus arguments:
        bus_id -- the bus number (also used as GEN_BUS parameter for generator)
        bus_type -- the bus type (1 = PQ, 2 = PV, 3 = ref, 4 = Isolated)
        PD -- the real power demand in MW
        QD -- the reactive power demand in MVAr
        GS -- the shunt conductance (demanded at V = 1.0 p.u.) in MW
        BS -- the shunt susceptance (injected at V = 1.0 p.u.) in MVAr
        bus_area -- area number (positive integer)
        VM -- the voltage magnitude in p.u.
        VA -- the voltage angle in degrees
        base_kv -- the base voltage in kV
        zone -- loss zone (positive integer)
        vmax -- the maximum allowed voltage magnitude in p.u.
        vmin -- the minimum allowed voltage magnitude in p.u.
        """

        # Bus Data parameters
        

class BranchDingo:
    """
    Parameter
    ----------------
    length : float
        Length of line given
    type : Association to pandas Series
    """


    def __init__(self, **kwargs):

        # branch (line/cable) length in m
        self.length = kwargs.get('length', None)
        self.connects_aggregated = kwargs.get('connects_aggregated', False)
        self.type = kwargs.get('type', None)


class TransformerDingo():
    """
    Transformers
    ------------
    geo_data : shapely.geometry object
        Geo-spatial data with informations for location/region-shape. The
        geometry can be a polygon/multi-polygon for regions, a line for
        transport objects or a point for objects such as transformer sources.
    equip_trans_id : int
        ID of transformer type according to DB table 'equip_trans'
    v_level : 
        voltage level	
    s_max_a : float
        rated power (long term)	
    s_max_b : float
        rated power (short term)	        
    s_max_c : float
        rated power (emergency)	
    phase_angle : float
        phase shift angle
    tap_ratio: float
        off nominal turns ratio
    """

    def __init__(self, **kwargs):
        #inherit parameters from oemof's Transformer
        # super().__init__(**kwargs)
        #more params
        self.equip_trans_id = kwargs.get('equip_trans_id', None)
        self.v_level = kwargs.get('v_level', None)
        self.s_max_a = kwargs.get('s_max_longterm', None)
        self.s_max_b = kwargs.get('s_max_shortterm', None)
        self.s_max_c = kwargs.get('s_max_emergency', None)
        self.phase_angle = kwargs.get('phase_angle', None)
        self.tap_ratio = kwargs.get('tap_ratio', None)


class SourceDingo():
    """
    Generators
    """

    def __init__(self, **kwargs):
        #inherit parameters from oemof's Transformer
        super().__init__(**kwargs)


class CableDistributorDingo:
    """ Cable distributor (connection point) """

    def __init__(self, **kwargs):
        self.id_db = kwargs.get('id_db', None)
        self.geo_data = kwargs.get('geo_data', None)
        self.grid = kwargs.get('grid', None)
        self.lv_load_area_group = kwargs.get('lv_load_area_group', None)

        # get id from count of cable distributors in associated MV grid
        self.id_db = self.grid.cable_distributors_count() + 1

    def __repr__(self):
        return 'cable_dist_' + str(self.id_db)

<<<<<<< HEAD
class LVCableDistributorDingo():
    """LV Cable distributor (connection point) """

    def __init__(self, **kwargs):
        self.id = kwargs.get('id', None)
        self.string_id = kwargs.get('string_id', None)
        self.branch_no = kwargs.get('branch_no', None)
        self.load_no = kwargs.get('load_no', None)

    def __repr__(self):
        return ('lv_cable_dist_' + str(self.id) + '_' + str(self.string_id) + '-'
            + str(self.branch_no) + '_' + str(self.load_no))

class LVLoadDingo():
    """
    Load in LV grids

    Notes
    -----
    Current attributes and __repr__ is designed to fulfill requirements of
    typified model grids.
    """

    def __init__(self, **kwargs):
        self.id = kwargs.get('id', None)
        self.string_id = kwargs.get('string_id', None)
        self.branch_no = kwargs.get('branch_no', None)
        self.load_no = kwargs.get('load_no', None)

    def __repr__(self):
        return ('lv_load_' + str(self.id) + '_' + str(self.string_id) + '-'
            + str(self.branch_no) + '_' + str(self.load_no))
=======

class CircuitBreakerDingo:
    """ Class for modelling a circuit breaker """

    def __init__(self, **kwargs):
        self.id_db = kwargs.get('id_db', None)
        self.geo_data = kwargs.get('geo_data', None)
        self.grid = kwargs.get('grid', None)
        self.branch = kwargs.get('branch', None)
        self.status = kwargs.get('status', 'closed')

        # get id from count of cable distributors in associated MV grid
        self.id_db = self.grid.circuit_breakers_count() + 1

    def open(self):
        self.status = 'open'
        # delete branch

    def close(self):
        self.status = 'closed'
        # create branch

    def __repr__(self):
        return 'circuit_breaker_' + str(self.id_db)
>>>>>>> 44041872
<|MERGE_RESOLUTION|>--- conflicted
+++ resolved
@@ -270,7 +270,6 @@
     def __repr__(self):
         return 'cable_dist_' + str(self.id_db)
 
-<<<<<<< HEAD
 class LVCableDistributorDingo():
     """LV Cable distributor (connection point) """
 
@@ -303,7 +302,6 @@
     def __repr__(self):
         return ('lv_load_' + str(self.id) + '_' + str(self.string_id) + '-'
             + str(self.branch_no) + '_' + str(self.load_no))
-=======
 
 class CircuitBreakerDingo:
     """ Class for modelling a circuit breaker """
@@ -327,5 +325,4 @@
         # create branch
 
     def __repr__(self):
-        return 'circuit_breaker_' + str(self.id_db)
->>>>>>> 44041872
+        return 'circuit_breaker_' + str(self.id_db)