import dingo
from dingo.config import config_db_interfaces as db_int
from dingo.core.network import GeneratorDingo
from dingo.core.network.cable_distributors import MVCableDistributorDingo
from dingo.core.network.grids import *
from dingo.core.network.stations import *
from dingo.core.structure.regions import *
from dingo.tools import config as cfg_dingo
from dingo.tools.animation import AnimationDingo

# import ORM classes for oedb access depending on input in config file
cfg_dingo.load_config('config_db_tables')
GridDistrict_name = cfg_dingo.get('regions', 'grid_district')
EgoDeuSubstation_name = cfg_dingo.get('stations', 'mv_stations')
EgoDeuLoadArea_name = cfg_dingo.get('regions', 'lv_load_areas')
CalcEgoPeakLoad_name = cfg_dingo.get('loads', 'lv_loads')
EgoDeuOnts_name = cfg_dingo.get('stations', 'lv_stations')
LVGridDistrict_name = cfg_dingo.get('regions', 'lv_grid_district')
EgoDeuDea_name = cfg_dingo.get('generators', 're_generators')

from egoio.db_tables import calc_ego_substation as orm_mod_calc_ego_substation
from egoio.db_tables import calc_ego_grid_district as orm_calc_ego_grid_district
from egoio.db_tables import calc_ego_loads as orm_calc_ego_loads
from egoio.db_tables import calc_ego_re as orm_calc_ego_re

orm_EgoDeuSubstation = orm_mod_calc_ego_substation.\
    __getattribute__(EgoDeuSubstation_name)
orm_GridDistrict = orm_calc_ego_grid_district.\
    __getattribute__(GridDistrict_name)
orm_LVGridDistrict = orm_calc_ego_grid_district.\
    __getattribute__(LVGridDistrict_name)
orm_EgoDeuLoadArea = orm_calc_ego_loads.__getattribute__(EgoDeuLoadArea_name)
orm_CalcEgoPeakLoad = orm_calc_ego_loads.__getattribute__(CalcEgoPeakLoad_name)
orm_EgoDeuOnts = orm_mod_calc_ego_substation.__getattribute__(EgoDeuOnts_name)
orm_EgoDeuDea = orm_calc_ego_re.__getattribute__(EgoDeuDea_name)

import pandas as pd

from sqlalchemy.orm import sessionmaker
from sqlalchemy import func, or_
from geoalchemy2.shape import from_shape
from shapely.wkt import loads as wkt_loads
from shapely.geometry import Point, MultiPoint, MultiLineString

from functools import partial
import pyproj
from shapely.ops import transform


class NetworkDingo:
    """ Defines the DINGO Network - not a real grid but a container for the
    MV-grids. Contains the NetworkX graph and associated attributes.

    Parameters
    ----------

    """

    def __init__(self, **kwargs):
        self.name = kwargs.get('name', None)
        self._mv_grid_districts = []

    def mv_grid_districts(self):
        """Returns a generator for iterating over MV grid_districts"""
        for grid_district in self._mv_grid_districts:
            yield grid_district

    def add_mv_grid_district(self, mv_grid_district):
        """Adds a MV grid_district to _mv_grid_districts if not already existing"""
        # TODO: use setter method here (make attribute '_mv_grid_districts' private)
        if mv_grid_district not in self.mv_grid_districts():
            self._mv_grid_districts.append(mv_grid_district)

    def get_mvgd_lvla_obj_from_id(self):
        """ Build dict with mapping from LVLoadAreaDingo id to LVLoadAreaDingo object and
                                         MVGridDistrictDingo id to MVGridDistrictDingo object

        Returns:
            lv_load_areas:      dict with Format {lv_load_area_id_1: lv_load_area_obj_1,
                                                  ...,
                                                  lv_load_area_id_n: lv_load_area_obj_n}
            mv_grid_districts:  dict with Format {mv_grid_district_id_1: mv_grid_district_obj_1,
                                                  ...,
                                                  mv_grid_district_id_n: mv_grid_district_obj_n}
        """

        mv_grid_districts_dict = {}
        lv_load_areas_dict = {}

        for mv_grid_district in self.mv_grid_districts():
            mv_grid_districts_dict[mv_grid_district.id_db] = mv_grid_district
            for lv_load_area in mv_grid_district.lv_load_areas():
                lv_load_areas_dict[lv_load_area.id_db] = lv_load_area

        return mv_grid_districts_dict, lv_load_areas_dict

    def build_mv_grid_district(self, poly_id, subst_id, grid_district_geo_data,
                        station_geo_data):
        """initiates single MV grid_district including station and grid

        Parameters
        ----------
        poly_id: ID of grid_district according to database table. Also used as ID for
            created grid
        subst_id: ID of station according to database table
        grid_district_geo_data: Polygon (shapely object) of grid district
        station_geo_data: Point (shapely object) of station

        """
        # TODO: validate input params

        mv_station = MVStationDingo(id_db=subst_id, geo_data=station_geo_data)

        mv_grid = MVGridDingo(id_db=poly_id,
                              station=mv_station)
        mv_grid_district = MVGridDistrictDingo(id_db=poly_id,
                                               mv_grid=mv_grid,
                                               geo_data=grid_district_geo_data)
        mv_grid.grid_district = mv_grid_district
        mv_station.grid = mv_grid

        self.add_mv_grid_district(mv_grid_district)

        return mv_grid_district

    def build_lv_grid_district(self, conn, lv_load_area, string_properties,
                               apartment_string, apartment_trafo,
                               trafo_parameters,
                               lv_grid_districts, lv_stations):
        """
        Instantiates and associates lv_grid_district incl grid and station

        Parameters
        ----------
        conn: SQLalchemy database connection object
        lv_load_area: load_area object
        string_properties: DataFrame
            Properties of LV typified model grids
        apartment_string: DataFrame
            Relational table of apartment count and strings of model grid
        apartment_trafo: DataFrame
            Relational table of apartment count and trafo size
        trafo_parameters: DataFrame
            Equipment parameters of LV transformers
        lv_grid_districts: DataFrame
            Table containing lv_grid_districts of according load_area
        lv_stations : DataFrame
            Table containing lv_stations of according load_area
        """

        # Associate lv_grid_district to load_area
        for id, row in lv_grid_districts.iterrows():
            lv_grid_district = LVGridDistrictDingo(
                id_db=id,
                lv_load_area=lv_load_area,
                geo_data=wkt_loads(row['geom']),
                population=row['population'])

            # be aware, lv_grid takes grid district's geom!
            lv_grid = LVGridDingo(grid_district=lv_grid_district,
                                  id_db=id,
                                  geo_data=wkt_loads(row['geom']))

            # TODO: assign "real" peak_load value to lv_station when available
            lv_station = LVStationDingo(
                id_db=id,  # is equal to station id
                grid=lv_grid,
                lv_load_area=lv_load_area,
                geo_data=wkt_loads(lv_stations.loc[id, 'geom']),
                peak_load=lv_load_area.peak_load_sum / lv_grid_districts.size)

            model_grid, transformer = lv_grid.select_typified_grid_model(
                string_properties,
                apartment_string,
                apartment_trafo,
                trafo_parameters,
                lv_grid_district.population)

            lv_transformer = TransformerDingo(
                equip_trans_id=id,
                v_level=0.4,
                s_max_longterm=transformer['trafo_apparent_power'],
                r=transformer['r'],
                x=transformer['x'])

            lv_station.add_transformer(lv_transformer)

            lv_grid.add_station(lv_station)

            lv_grid.build_lv_graph(model_grid)

            lv_grid_district.lv_grid = lv_grid

            lv_load_area.add_lv_grid_district(lv_grid_district)

<<<<<<< HEAD



    def import_mv_grid_districts(self, conn, mv_grid_districts=None):
        """Imports MV grid_districts and MV stations from database, reprojects geodata
        and and initiates objects.
=======
    def import_mv_grid_districts(self, conn, mv_grid_districts_no=None):
        """ Imports MV grid_districts and MV stations from database, reprojects geodata
            and and initiates objects.
>>>>>>> 4658c545

        Args:
            conn: sqlalchemy.engine.base.Connection object Database connection
            mv_grid_districts_no: List of MV grid_districts/stations (int) to be imported

        Returns:
            Nothing

        See Also
        --------
        build_mv_grid_district : used to instantiate MV grid_district objects
        import_lv_load_areas : used to import load_areas for every single MV grid_district
        add_peak_demand : used to summarize peak loads of underlying load_areas
        """
        # TODO: Complete "See Also"-List

        # check arguments
        if not all(isinstance(_, int) for _ in mv_grid_districts_no):
            raise TypeError('`mv_grid_districts` has to be a list of integers.')

        # get database naming and srid settings from config
        try:
            mv_grid_districts_schema_table = cfg_dingo.get('regions', 'mv_grid_districts')
            mv_stations_schema_table = cfg_dingo.get('stations', 'mv_stations')
            srid = str(int(cfg_dingo.get('geo', 'srid')))
        except OSError:
            print('cannot open config file.')

        # build SQL query
        Session = sessionmaker(bind=conn)
        session = Session()
        grid_districts = session.query(orm_GridDistrict.subst_id,
                                       func.ST_AsText(func.ST_Transform(
                                           orm_GridDistrict.geom, srid)).\
                                        label('poly_geom'),
                                       func.ST_AsText(func.ST_Transform(
                                           orm_EgoDeuSubstation.point, srid)).\
                                       label('subs_geom')).\
            join(orm_EgoDeuSubstation, orm_GridDistrict.subst_id ==
                 orm_EgoDeuSubstation.id).\
            filter(orm_GridDistrict.subst_id.in_(mv_grid_districts_no))

        # read MV data from db
        mv_data = pd.read_sql_query(grid_districts.statement,
                                    session.bind,
                                    index_col='subst_id')

        # iterate over grid_district/station datasets and initiate objects
        try:
            for poly_id, row in mv_data.iterrows():
                subst_id = poly_id
                region_geo_data = wkt_loads(row['poly_geom'])

                # transform `region_geo_data` to epsg 3035
                # to achieve correct area calculation of mv_grid_district
                station_geo_data = wkt_loads(row['subs_geom'])
                projection = partial(
                    pyproj.transform,
                    pyproj.Proj(init='epsg:4326'),  # source coordinate system
                    pyproj.Proj(init='epsg:3035'))  # destination coordinate system

                region_geo_data = transform(projection, region_geo_data)

                mv_grid_district = self.build_mv_grid_district(poly_id,
                                                 subst_id,
                                                 region_geo_data,
                                                 station_geo_data)

                # import all lv_grid_districts wihtin mv_grid_district
                lv_grid_districts = self.import_lv_grid_districts(conn)

                # import all lv_stations wihtin mv_grid_district
                lv_stations = self.import_lv_stations(conn)

                self.import_lv_load_areas(conn,
                                          mv_grid_district,
                                          lv_grid_districts,
                                          lv_stations)

                # add sum of peak loads of underlying lv grid_districts to mv_grid_district
                mv_grid_district.add_peak_demand()
        except:
            raise ValueError('unexpected error while initiating MV grid_districts from DB dataset.')

        print('=====> MV Grid Districts imported')

    def import_lv_load_areas(self, conn, mv_grid_district, lv_grid_districts,
                             lv_stations):
        """imports load_areas (load areas) from database for a single MV grid_district

        Table definition for load areas can be found here:
        http://vernetzen.uni-flensburg.de/redmine/projects/open_ego/wiki/
        Methoden_AP_26_DataProc

        Parameters
        ----------
        conn: Database connection
        mv_grid_district : MV grid_district/station (instance of MVGridDistrictDingo class) for
            which the import of load areas is performed
        lv_grid_districts: DataFrame
            LV grid districts within this mv_grid_district
        lv_stations: DataFrame
            LV stations within this mv_grid_district
        """

        # get dingos' standard CRS (SRID)
        srid = str(int(cfg_dingo.get('geo', 'srid')))

        # threshold: load area peak load, if peak load < threshold => disregard
        # load area
        lv_loads_threshold = cfg_dingo.get('mv_routing', 'load_area_threshold')


        load_scaling_factor = 10**6  # load in database is in GW -> scale to kW

        # build SQL query
        Session = sessionmaker(bind=conn)
        session = Session()

        # TODO: move to a more sophisticated location
        import pandas as pd
        import os

        global lv_cable_parameters
        lv_cable_parameters = pd.read_csv(os.path.join(
            'dingo',
            'data',
            'equipment-parameters_LV_cables.csv'), index_col='name')

        lv_load_areas_sqla = session.query(
            orm_EgoDeuLoadArea.id.label('id_db'),
            orm_EgoDeuLoadArea.zensus_sum,
            orm_EgoDeuLoadArea.zensus_count.label('zensus_cnt'),
            orm_EgoDeuLoadArea.ioer_sum,
            orm_EgoDeuLoadArea.ioer_count.label('ioer_cnt'),
            orm_EgoDeuLoadArea.area_ha.label('area'),
            orm_EgoDeuLoadArea.sector_area_residential,
            orm_EgoDeuLoadArea.sector_area_retail,
            orm_EgoDeuLoadArea.sector_area_industrial,
            orm_EgoDeuLoadArea.sector_area_agricultural,
            orm_EgoDeuLoadArea.sector_share_residential,
            orm_EgoDeuLoadArea.sector_share_retail,
            orm_EgoDeuLoadArea.sector_share_industrial,
            orm_EgoDeuLoadArea.sector_share_agricultural,
            orm_EgoDeuLoadArea.sector_count_residential,
            orm_EgoDeuLoadArea.sector_count_retail,
            orm_EgoDeuLoadArea.sector_count_industrial,
            orm_EgoDeuLoadArea.sector_count_agricultural,
            orm_EgoDeuLoadArea.nuts.label('nuts_code'),
            func.ST_AsText(func.ST_Transform(orm_EgoDeuLoadArea.geom, srid)).\
                label('geo_area'),
            func.ST_AsText(func.ST_Transform(orm_EgoDeuLoadArea.geom_centre, srid)).\
                label('geo_centre'),
            func.round(orm_CalcEgoPeakLoad.residential * load_scaling_factor).\
                label('peak_load_residential'),
            func.round(orm_CalcEgoPeakLoad.retail * load_scaling_factor).\
                label('peak_load_retail'),
            func.round(orm_CalcEgoPeakLoad.industrial * load_scaling_factor).\
                label('peak_load_industrial'),
            func.round(orm_CalcEgoPeakLoad.agricultural * load_scaling_factor).\
                label('peak_load_agricultural'),
            func.round((orm_CalcEgoPeakLoad.residential
                        + orm_CalcEgoPeakLoad.retail
                        + orm_CalcEgoPeakLoad.industrial
                        + orm_CalcEgoPeakLoad.agricultural)
                       * load_scaling_factor).label('peak_load_sum')). \
            join(orm_CalcEgoPeakLoad, orm_EgoDeuLoadArea.id
                 == orm_CalcEgoPeakLoad.id).\
            filter(orm_EgoDeuLoadArea.subst_id == mv_grid_district.\
                   mv_grid._station.id_db)

        # read data from db
        lv_load_areas = pd.read_sql_query(lv_load_areas_sqla.statement,
                                          session.bind,
                                          index_col='id_db')

        # read LV model grid data from CSV file
        string_properties, apartment_string, apartment_trafo, trafo_parameters\
            = self.import_lv_model_grids()

        # create load_area objects from rows and add them to graph
        for id_db, row in lv_load_areas.iterrows():

            # only pick load areas with peak load greater than
            # lv_loads_threshold
            # TODO: When migrating to SQLAlchemy, move condition to query
            if row['peak_load_sum'] >= lv_loads_threshold:
                # create LV load_area object
                lv_load_area = LVLoadAreaDingo(id_db=id_db,
                                               db_data=row,
                                               mv_grid_district=mv_grid_district,
                                               peak_load_sum=row['peak_load_sum'])

                # sub-selection of lv_grid_districts/lv_stations within one
                # specific load area
                lv_grid_districts_per_load_area = lv_grid_districts.\
                    loc[lv_grid_districts['load_area_id'] == id_db]
                lv_stations_per_load_area = lv_stations.\
                    loc[lv_stations['load_area_id'] == id_db]

                # # ===== DEBUG STUFF (BUG JONAS) =====
                # TODO: Remove when fixed!
                if len(lv_grid_districts_per_load_area) == 0:
                    print('No LV grid district for', lv_load_area, 'found! (Bug Jonas)')
                if len(lv_stations_per_load_area) == 0:
                    print('No station for', lv_load_area, 'found! (Bug Jonas)')
                # ===================================

                self.build_lv_grid_district(conn,
                                            lv_load_area,
                                            string_properties,
                                            apartment_string,
                                            apartment_trafo,
                                            trafo_parameters,
                                            lv_grid_districts_per_load_area,
                                            lv_stations_per_load_area)

                # create new centre object for LV load area
                lv_load_area_centre = LVLoadAreaCentreDingo(id_db=id_db,
                                                            geo_data=wkt_loads(row['geo_centre']),
                                                            lv_load_area=lv_load_area)
                # links the centre object to LV load area
                lv_load_area.lv_load_area_centre = lv_load_area_centre

                # add LV load area to MV grid district (and add centre object to MV gris district's graph)
                mv_grid_district.add_lv_load_area(lv_load_area)

                # OLD:
                # add LV load_area to MV grid graph
                # TODO: add LV station instead of LV load_area
                #mv_grid_district.mv_grid.graph_add_node(lv_load_area)

    def import_lv_grid_districts(self, conn):
        """Imports all lv grid districts within given load area

        Parameters
        ----------
        conn: SQLalchemy database connection

        Returns
        -------
        lv_grid_districts: pandas Dataframe
            Table of lv_grid_districts
        """

        # get dingos' standard CRS (SRID)
        srid = str(int(cfg_dingo.get('geo', 'srid')))

        # 1. filter grid districts of relevant load area
        Session = sessionmaker(bind=conn)
        session = Session()

        lv_grid_districs_sqla = session.query(orm_LVGridDistrict.load_area_id,
                                              func.ST_AsText(func.ST_Transform(
                                                orm_LVGridDistrict.geom, srid)).label('geom'),
                                              orm_LVGridDistrict.population,
                                              orm_LVGridDistrict.id)

        # read data from db
        lv_grid_districs = pd.read_sql_query(lv_grid_districs_sqla.statement,
                                             session.bind,
                                             index_col='id')

        return lv_grid_districs

    def import_lv_stations(self, conn):
        """
        Import lv_stations within the given load_area
        Parameters
        ----------
        conn: SQLalchemy database connection

        Returns
        -------
        lv_stations: pandas Dataframe
            Table of lv_stations
        """

        # get dingos' standard CRS (SRID)
        srid = str(int(cfg_dingo.get('geo', 'srid')))

        Session = sessionmaker(bind=conn)
        session = Session()

        lv_stations_sqla = session.query(orm_EgoDeuOnts.id,
                                         orm_EgoDeuOnts.load_area_id,
                                         func.ST_AsText(func.ST_Transform(
                                           orm_EgoDeuOnts.geom, srid)).label('geom'))

        # read data from db
        lv_grid_stations = pd.read_sql_query(lv_stations_sqla.statement,
                                             session.bind,
                                             index_col='id')
        return lv_grid_stations

    def import_lv_model_grids(self):
        """
        Import typified model grids

        Returns
        -------
        string_properties: Pandas Dataframe
            Table describing each string
        apartment_string: Pandas Dataframe
            Relational table of apartments and strings
        apartment_trafo: Pandas Dataframe
            Relational table assigning trafos to apartments
        """

        string_properties_file = cfg_dingo.get("model_grids",
                                               "string_properties")
        apartment_string_file = cfg_dingo.get("model_grids",
                                               "apartment_string")
        apartment_trafo_file = cfg_dingo.get("model_grids",
                                               "apartment_trafo")
        trafo_parameters_file = cfg_dingo.get("model_grids",
                                              "trafo_parameters")

        package_path = dingo.__path__[0]

        string_properties = pd.read_csv(os.path.join(
            package_path, 'data', string_properties_file),
            comment='#', delimiter=';', decimal=',',
            index_col='string_id')
        apartment_string = pd.read_csv(os.path.join(
            package_path, 'data', apartment_string_file),
            comment='#', delimiter=';', decimal=',',
            index_col='apartment_count')
        apartment_trafo = pd.read_csv(os.path.join(
            package_path, 'data', apartment_trafo_file),
            comment='#', delimiter=';', decimal=',',
            index_col='apartment_count')
        trafo_parameters = pd.read_csv(os.path.join(
            package_path, 'data', trafo_parameters_file),
            comment='#', delimiter=',', decimal='.',
            index_col='transformer_size')

        return string_properties, apartment_string, apartment_trafo,\
            trafo_parameters

    def import_generators(self, conn, debug=False):
        """ Imports generators

        Args:
            conn: SQLalchemy database connection
            debug: If True, information is printed during process

        Returns:
            Nothing
        """
        # TODO: Currently only the renewable power plants are imported here, no conventional ones! (has to be done)
        # TODO: Note: Connection of generators is done later on in NetworkDingo's method connect_generators()

        # get dingos' standard CRS (SRID)
        srid = str(int(cfg_dingo.get('geo', 'srid')))

        # build dicts to map MV grid district and LV load area ids to related objects
        mv_grid_districts_dict, lv_load_areas_dict = self.get_mvgd_lvla_obj_from_id()

        Session = sessionmaker(bind=conn)
        session = Session()

        # build query
        generators_sqla = session.query(orm_EgoDeuDea.id,
                                        orm_EgoDeuDea.subst_id,
                                        orm_EgoDeuDea.la_id,
                                        orm_EgoDeuDea.electrical_capacity,
                                        orm_EgoDeuDea.generation_type,
                                        orm_EgoDeuDea.generation_subtype,
                                        orm_EgoDeuDea.voltage_level,
                                         func.ST_AsText(func.ST_Transform(
                                        orm_EgoDeuDea.geom_new, srid)).label('geom_new'),
                                        orm_EgoDeuDea.voltage_level,
                                         func.ST_AsText(func.ST_Transform(
                                        orm_EgoDeuDea.geom, srid)).label('geom')).\
                                        filter(orm_EgoDeuDea.subst_id.in_(list(mv_grid_districts_dict))).\
                                        filter(or_(orm_EgoDeuDea.voltage_level == '05 (MS)',
                                                   orm_EgoDeuDea.voltage_level == '04 (HS/MS)'))

        # TODO: Currently only MV generators are imported, please include LV!

        # read data from db
        generators = pd.read_sql_query(generators_sqla.statement,
                                       session.bind,
                                       index_col='id')

        for id_db, row in generators.iterrows():
            # ===== DEBUG STUFF (NOT ALL GENERATOR GEOMS IN DATABASE YET -> catch empty geoms) =====
            # TODO: Remove when fixed! And delete column 'geom' (original geom from EnergyMap) from query above
            if not row['geom_new']:
                geo_data = wkt_loads(row['geom'])
                print('Generator', str(id_db), 'has no geom_new entry, bad day dude! (using EnergyMap\'s geom entry)')
            else:
                geo_data = wkt_loads(row['geom_new'])
            # ======================================================================================

            # look up MV grid
            mv_grid_district_id = row['subst_id']
            mv_grid = mv_grid_districts_dict[mv_grid_district_id].mv_grid

            # look up LV load area
            lv_load_area_id = row['la_id']
            if lv_load_area_id:
                lv_load_area = lv_load_areas_dict[lv_load_area_id]
            else:
                lv_load_area = None

            # create generator object
            generator = GeneratorDingo(id_db=id_db,
                                       geo_data=geo_data,
                                       mv_grid=mv_grid,
                                       lv_load_area=lv_load_area,
                                       capacity=row['electrical_capacity'],
                                       type=row['generation_type'],
                                       subtype=row['generation_subtype'],
                                       v_level=row['voltage_level'])

            # add generators to graph
            if generator.v_level in ['04 (HS/MS)', '05 (MS)']:
                mv_grid.add_generator(generator)
            elif generator.v_level in ['06 (MS/NS)', '07 (NS)']:
                raise NotImplementedError

        print('=====> Generators imported')

    def export_mv_grid(self, conn, mv_grid_districts):
        """ Exports MV grids to database for visualization purposes

        Args:
            conn: Database connection (sqlalchemy.engine.base.Connection object)
            mv_grid_districts: List of MV grid_districts (instances of MVGridDistrictDingo class)
                               whose MV grids are exported.

        """
        # TODO: currently only station- & line-positions are exported (no further electric data)
        # TODO: method has to be extended to cover more data and to export different object types to different tables
        # TODO: (make all attributes visible in GIS :)

        # check arguments
        if not all(isinstance(_, int) for _ in mv_grid_districts):
            raise TypeError('`mv_grid_districts` has to be a list of integers.')

        srid = str(int(cfg_dingo.get('geo', 'srid')))

        Session = sessionmaker(bind=conn)
        session = Session()

        # delete all existing datasets
        session.query(db_int.sqla_mv_grid_viz).delete()
        session.commit()

        # build data array from MV grids (nodes and branches)
        for grid_district in self.mv_grid_districts():

            grid_id = grid_district.mv_grid.id_db

            # init arrays for nodes
            mv_stations = []
            mv_cable_distributors = []
            mv_circuit_breakers = []
            lv_load_area_centres = []
            lv_stations = []
            mv_generators = []
            lines = []

            # get nodes from grid's graph and append to corresponding array
            for node in grid_district.mv_grid._graph.nodes():
                if isinstance(node, LVLoadAreaCentreDingo):
                    lv_load_area_centres.append((node.geo_data.x, node.geo_data.y))
                elif isinstance(node, MVCableDistributorDingo):
                    mv_cable_distributors.append((node.geo_data.x, node.geo_data.y))
                elif isinstance(node, MVStationDingo):
                    mv_stations.append((node.geo_data.x, node.geo_data.y))
                elif isinstance(node, CircuitBreakerDingo):
                    mv_circuit_breakers.append((node.geo_data.x, node.geo_data.y))
                elif isinstance(node, GeneratorDingo):
                    mv_generators.append((node.geo_data.x, node.geo_data.y))

            # create shapely obj from stations and convert to
            # geoalchemy2.types.WKBElement
            # set to None if no objects found (otherwise SQLAlchemy will throw an error).
            if lv_load_area_centres:
                lv_load_area_centres_wkb = from_shape(MultiPoint(lv_load_area_centres), srid=srid)
            else:
                lv_load_area_centres_wkb = None

            if mv_cable_distributors:
                mv_cable_distributors_wkb = from_shape(MultiPoint(mv_cable_distributors), srid=srid)
            else:
                mv_cable_distributors_wkb = None

            if mv_circuit_breakers:
                mv_circuit_breakers_wkb = from_shape(MultiPoint(mv_circuit_breakers), srid=srid)
            else:
                mv_circuit_breakers_wkb = None

            if mv_stations:
                mv_stations_wkb = from_shape(Point(mv_stations), srid=srid)
            else:
                mv_stations_wkb = None

            if mv_generators:
                mv_generators_wkb = from_shape(MultiPoint(mv_generators), srid=srid)
            else:
                mv_generators_wkb = None

            # get edges (lines) from grid's graph and append to corresponding array
            for branch in grid_district.mv_grid.graph_edges():
                line = branch['adj_nodes']
                lines.append(((line[0].geo_data.x,
                               line[0].geo_data.y),
                              (line[1].geo_data.x,
                               line[1].geo_data.y)))

            # create shapely obj from lines and convert to
            # geoalchemy2.types.WKBElement
            mv_lines_wkb = from_shape(MultiLineString(lines), srid=srid)

            # get nodes from lv grid districts and append to corresponding array
            for lv_load_area in grid_district.lv_load_areas():
                for lv_grid_district in lv_load_area.lv_grid_districts():
                    station = lv_grid_district.lv_grid.station()
                    lv_stations.append((station.geo_data.x, station.geo_data.y))
            lv_stations_wkb = from_shape(MultiPoint(lv_stations), srid=srid)

            # add dataset to session
            dataset = db_int.sqla_mv_grid_viz(
                grid_id=grid_id,
                geom_mv_station=mv_stations_wkb,
                geom_mv_cable_dists=mv_cable_distributors_wkb,
                geom_mv_circuit_breakers=mv_circuit_breakers_wkb,
                geom_lv_load_area_centres=lv_load_area_centres_wkb,
                geom_lv_stations=lv_stations_wkb,
                geom_mv_generators=mv_generators_wkb,
                geom_mv_lines=mv_lines_wkb)
            session.add(dataset)

        # commit changes to db
        session.commit()

        print('=====> MV Grids exported')

    def mv_routing(self, debug=False, animation=False):
        """ Performs routing on all MV grids, see method `routing` in class
        `MVGridDingo` for details.

        Parameters
        ----------
            debug: If True, information is printed while routing
            animation: If True, images of route modification steps are exported
                during routing process - a new animation
                object is created, refer to class 'AnimationDingo()' for a more
                detailed description.
        """

        if animation:
            anim = AnimationDingo()
        else:
            anim = None

        for grid_district in self.mv_grid_districts():
            grid_district.mv_grid.routing(debug, anim)

        print('=====> MV Routing (Routing, Connection of Satellites & Stations) performed')

    def connect_generators(self, debug=False):
        """ Connects generators (graph nodes) to grid (graph) for every MV grid district

        Args:
            debug: If True, information is printed during process
        """

        for mv_grid_district in self.mv_grid_districts():
            mv_grid_district.mv_grid.connect_generators(debug)

            # TODO: Currently only MV generators are connected, use following snippet to call connect LV generators
            #for lv_load_area in mv_grid_district.lv_load_areas():
            #    CALL FUTURE METHOD FOR LV connect_generators HERE

        print('=====> Generators connected')

    def mv_parametrize_grid(self, debug=False):
        """ Performs Parametrization of grid equipment of all MV grids, see
            method `parametrize_grid()` in class `MVGridDingo` for details.

        Parameters
        ----------
        debug: If True, information is printed while parametrization
        """

        for grid_district in self.mv_grid_districts():
            grid_district.mv_grid.parametrize_grid(debug)

        print('=====> MV Grids parametrized')

    def set_branch_ids(self):
        """ Performs generation and setting of ids of branches for all MV and underlying LV grids, see
            method `set_branch_ids()` in class `MVGridDingo` for details.
        """

        for grid_district in self.mv_grid_districts():
            grid_district.mv_grid.set_branch_ids()

        print('=====> Branch IDs set')

    def __repr__(self):
        return str(self.name)<|MERGE_RESOLUTION|>--- conflicted
+++ resolved
@@ -193,25 +193,23 @@
 
             lv_load_area.add_lv_grid_district(lv_grid_district)
 
-<<<<<<< HEAD
-
-
-
-    def import_mv_grid_districts(self, conn, mv_grid_districts=None):
+
+
+
+    def import_mv_grid_districts(self, conn, mv_grid_districts_no=None):
         """Imports MV grid_districts and MV stations from database, reprojects geodata
         and and initiates objects.
-=======
-    def import_mv_grid_districts(self, conn, mv_grid_districts_no=None):
-        """ Imports MV grid_districts and MV stations from database, reprojects geodata
-            and and initiates objects.
->>>>>>> 4658c545
-
-        Args:
-            conn: sqlalchemy.engine.base.Connection object Database connection
-            mv_grid_districts_no: List of MV grid_districts/stations (int) to be imported
-
-        Returns:
-            Nothing
+
+        Parameters
+        ----------
+        conn : sqlalchemy.engine.base.Connection object
+               Database connection
+        mv_grid_districts : List of MV grid_districts/stations (int) to be imported (if empty,
+            all grid_districts & stations are imported)
+
+        Returns
+        -------
+        Nothing
 
         See Also
         --------
@@ -585,6 +583,7 @@
                                                    orm_EgoDeuDea.voltage_level == '04 (HS/MS)'))
 
         # TODO: Currently only MV generators are imported, please include LV!
+        # TODO: Easter-egg for Guido:
 
         # read data from db
         generators = pd.read_sql_query(generators_sqla.statement,
@@ -633,10 +632,12 @@
     def export_mv_grid(self, conn, mv_grid_districts):
         """ Exports MV grids to database for visualization purposes
 
-        Args:
-            conn: Database connection (sqlalchemy.engine.base.Connection object)
-            mv_grid_districts: List of MV grid_districts (instances of MVGridDistrictDingo class)
-                               whose MV grids are exported.
+        Parameters
+        ----------
+        conn : sqlalchemy.engine.base.Connection object
+               Database connection
+        mv_grid_districts : List of MV grid_districts (instances of MVGridDistrictDingo class)
+            whose MV grids are exported.
 
         """
         # TODO: currently only station- & line-positions are exported (no further electric data)
