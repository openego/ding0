--- conflicted
+++ resolved
@@ -6,9 +6,6 @@
 from dingo.tools.geo import calc_geo_dist_vincenty, calc_geo_dist_matrix_vincenty
 from dingo.core.network.stations import *
 from dingo.core.network import BranchDingo
-from dingo.tools import config as cfg_dingo
-
-from geopy.distance import vincenty
 
 
 def dingo_graph_to_routing_specs(graph):
@@ -91,12 +88,7 @@
                 node1 = node_list[n1.name()]
                 node2 = node_list[n2.name()]
                 # set branch length
-<<<<<<< HEAD
-                b.length = branch_detour_factor *\
-                           vincenty((node1.geo_data.x, node1.geo_data.y), (node2.geo_data.x, node2.geo_data.y)).m
-=======
                 b.length = branch_detour_factor * calc_geo_dist_vincenty(node1, node2)
->>>>>>> 9b6a05ce
                 # append to branch list
                 edges_graph.append((node1, node2, dict(branch=b)))
 
