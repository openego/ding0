from setuptools import find_packages, setup
# import subprocess
#
# subprocess.call(["sudo", "apt-get", "install", "libgeos-dev"])

setup(name='dingo',
      author='openego development group',
      description='DIstribution Network GeneratOr',
      packages=find_packages(),
<<<<<<< HEAD
      install_requires=['networkx >= 1.11',
                        'geopy >= 1.11.0',
                        'pandas >= 0.17.0',
                        'pyomo >= 1.9.5.1',
                        'pyproj',
                        'geoalchemy2',
                        #'matplotlib', #should be included but fails via pip3
                        'ego.io >= 0.0.1-pre',
                        'oemof.db']
     )
=======
      install_requires=['networkx >= 1.11, <= 1.11',
                        'geopy >= 1.11.0, <= 1.11.0',
                        'pandas >= 0.17.0 <= 0.19.1',
                        'pyomo >= 5.0.1, <= 5.0.1',
                        'pyproj >= 1.9.5.1, <= 1.9.5.1',
                        'sqlalchemy >= 1.0.11, <= 1.1.4',
                        'geoalchemy2 >= 0.2.6, <= 0.4.0',
                        'matplotlib  >= 1.5.3, <= 1.5.3',
                        'egoio >= 0.0.2, <= 0.0.2',
                        'oemof.db  >= 0.0.4, <= 0.0.4',
                        'egopowerflow >= 0.0.2, <= 0.0.2',
                        'shapely >= 1.5.12, <= 1.5.12',
                        'pypsa >= 0.7.1, <= 0.7.1'
                        ]
     )
>>>>>>> 3ae4adf3
<|MERGE_RESOLUTION|>--- conflicted
+++ resolved
@@ -7,18 +7,6 @@
       author='openego development group',
       description='DIstribution Network GeneratOr',
       packages=find_packages(),
-<<<<<<< HEAD
-      install_requires=['networkx >= 1.11',
-                        'geopy >= 1.11.0',
-                        'pandas >= 0.17.0',
-                        'pyomo >= 1.9.5.1',
-                        'pyproj',
-                        'geoalchemy2',
-                        #'matplotlib', #should be included but fails via pip3
-                        'ego.io >= 0.0.1-pre',
-                        'oemof.db']
-     )
-=======
       install_requires=['networkx >= 1.11, <= 1.11',
                         'geopy >= 1.11.0, <= 1.11.0',
                         'pandas >= 0.17.0 <= 0.19.1',
@@ -34,4 +22,3 @@
                         'pypsa >= 0.7.1, <= 0.7.1'
                         ]
      )
->>>>>>> 3ae4adf3
