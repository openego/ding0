--- conflicted
+++ resolved
@@ -33,22 +33,14 @@
                         'sqlalchemy >= 1.0.11, <= 1.2.0',
                         'geoalchemy2 >= 0.2.6, <= 0.4.1',
                         'matplotlib  >= 1.5.3, <= 1.5.3',
-<<<<<<< HEAD
-                        'egoio==0.4.0',
-=======
                         'egoio>=0.4.0',
->>>>>>> e298a3b6
                         'shapely >= 1.5.12, <= 1.6.3',
                         'pypsa >= 0.11.0, <= 0.11.0',
                         'seaborn',
                         'unittest2',
-<<<<<<< HEAD
                         'scipy < 1.0',
                         'oedialect'
                         ],
-=======
-                        'scipy < 1.0'],
->>>>>>> e298a3b6
       package_data={
           'ding0': [
               os.path.join('config',
